--- conflicted
+++ resolved
@@ -45,11 +45,8 @@
  */
 public class AnnotationParser
 {
-<<<<<<< HEAD
-=======
     private static final Logger LOG = Log.getLogger(AnnotationParser.class);
  
->>>>>>> 31eb258e
     protected List<String> _parsedClassNames = new ArrayList<String>();
     protected Map<String, List<DiscoverableAnnotationHandler>> _annotationHandlers = new HashMap<String, List<DiscoverableAnnotationHandler>>();
     protected List<ClassHandler> _classHandlers = new ArrayList<ClassHandler>();
