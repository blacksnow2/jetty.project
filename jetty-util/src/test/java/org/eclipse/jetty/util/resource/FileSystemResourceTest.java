//
// ========================================================================
// Copyright (c) 1995-2020 Mort Bay Consulting Pty Ltd and others.
//
// This program and the accompanying materials are made available under
// the terms of the Eclipse Public License 2.0 which is available at
// https://www.eclipse.org/legal/epl-2.0
//
// This Source Code may also be made available under the following
// Secondary Licenses when the conditions for such availability set
// forth in the Eclipse Public License, v. 2.0 are satisfied:
// the Apache License v2.0 which is available at
// https://www.apache.org/licenses/LICENSE-2.0
//
// SPDX-License-Identifier: EPL-2.0 OR Apache-2.0
// ========================================================================
//

package org.eclipse.jetty.util.resource;

import java.io.BufferedWriter;
import java.io.ByteArrayOutputStream;
import java.io.File;
import java.io.IOException;
import java.io.InputStream;
import java.io.InputStreamReader;
import java.io.StringReader;
import java.io.StringWriter;
import java.lang.reflect.InvocationTargetException;
import java.net.MalformedURLException;
import java.net.URI;
import java.net.URL;
import java.nio.ByteBuffer;
import java.nio.channels.ReadableByteChannel;
import java.nio.file.DirectoryStream;
import java.nio.file.FileSystem;
import java.nio.file.FileSystemException;
import java.nio.file.Files;
import java.nio.file.InvalidPathException;
import java.nio.file.Path;
import java.util.ArrayList;
import java.util.Arrays;
import java.util.List;
import java.util.stream.Stream;

import org.eclipse.jetty.toolchain.test.FS;
import org.eclipse.jetty.toolchain.test.IO;
import org.eclipse.jetty.toolchain.test.jupiter.WorkDir;
import org.eclipse.jetty.toolchain.test.jupiter.WorkDirExtension;
import org.eclipse.jetty.util.BufferUtil;
import org.hamcrest.BaseMatcher;
import org.hamcrest.Description;
import org.hamcrest.Matcher;
import org.junit.jupiter.api.condition.DisabledOnOs;
import org.junit.jupiter.api.condition.EnabledOnOs;
import org.junit.jupiter.api.condition.OS;
import org.junit.jupiter.api.extension.ExtendWith;
import org.junit.jupiter.params.ParameterizedTest;
import org.junit.jupiter.params.provider.MethodSource;
import org.junit.jupiter.params.provider.ValueSource;

import static org.hamcrest.MatcherAssert.assertThat;
import static org.hamcrest.Matchers.containsString;
import static org.hamcrest.Matchers.is;
import static org.hamcrest.Matchers.lessThanOrEqualTo;
import static org.hamcrest.Matchers.notNullValue;
import static org.hamcrest.Matchers.nullValue;
import static org.junit.jupiter.api.Assertions.assertEquals;
import static org.junit.jupiter.api.Assertions.assertFalse;
import static org.junit.jupiter.api.Assertions.assertThrows;
import static org.junit.jupiter.api.Assertions.assertTrue;
import static org.junit.jupiter.api.Assumptions.assumeTrue;
import static org.junit.jupiter.api.condition.OS.LINUX;
import static org.junit.jupiter.api.condition.OS.MAC;
import static org.junit.jupiter.api.condition.OS.WINDOWS;

@ExtendWith(WorkDirExtension.class)
public class FileSystemResourceTest
{
    public WorkDir workDir;

    public static Stream<Class<PathResource>> fsResourceProvider()
    {
        return Stream.of(PathResource.class);
    }

    public Resource newResource(Class<? extends Resource> resourceClass, URL url) throws Exception
    {
        try
        {
            return resourceClass.getConstructor(URL.class).newInstance(url);
        }
        catch (InvocationTargetException e)
        {
            try
            {
                throw e.getTargetException();
            }
            catch (Exception | Error ex)
            {
                throw ex;
            }
            catch (Throwable th)
            {
                throw new Error(th);
            }
        }
    }

    public Resource newResource(Class<? extends Resource> resourceClass, URI uri) throws Exception
    {
        try
        {
            return resourceClass.getConstructor(URI.class).newInstance(uri);
        }
        catch (InvocationTargetException e)
        {
            try
            {
                throw e.getTargetException();
            }
            catch (Exception | Error ex)
            {
                throw ex;
            }
            catch (Throwable th)
            {
                throw new Error(th);
            }
        }
    }

    public Resource newResource(Class<? extends Resource> resourceClass, File file) throws Exception
    {
        try
        {
            return resourceClass.getConstructor(File.class).newInstance(file);
        }
        catch (InvocationTargetException e)
        {
            try
            {
                throw e.getTargetException();
            }
            catch (Exception | Error ex)
            {
                throw ex;
            }
            catch (Throwable th)
            {
                throw new Error(th);
            }
        }
    }

    private Matcher<Resource> hasNoAlias()
    {
        return new BaseMatcher<>()
        {
            @Override
            public boolean matches(Object item)
            {
                final Resource res = (Resource)item;
                return !res.isAlias();
            }

            @Override
            public void describeTo(Description description)
            {
                description.appendText("getAlias should return null");
            }

            @Override
            public void describeMismatch(Object item, Description description)
            {
                description.appendText("was ").appendValue(((Resource)item).getAlias());
            }
        };
    }

    private Matcher<Resource> isAliasFor(final Resource resource)
    {
        return new BaseMatcher<>()
        {
            @Override
            public boolean matches(Object item)
            {
                final Resource ritem = (Resource)item;
                final URI alias = ritem.getAlias();
                if (alias == null)
                {
                    return false;
                }
                else
                {
                    return alias.equals(resource.getURI());
                }
            }

            @Override
            public void describeTo(Description description)
            {
                description.appendText("getAlias should return ").appendValue(resource.getURI());
            }

            @Override
            public void describeMismatch(Object item, Description description)
            {
                description.appendText("was ").appendValue(((Resource)item).getAlias());
            }
        };
    }

    @ParameterizedTest
    @MethodSource("fsResourceProvider")
    public void testNonAbsoluteURI(Class<PathResource> resourceClass)
    {
        assertThrows(IllegalArgumentException.class,
            () -> newResource(resourceClass, new URI("path/to/resource")));
    }

    @ParameterizedTest
    @MethodSource("fsResourceProvider")
    public void testNotFileURI(Class<PathResource> resourceClass)
    {
        assertThrows(IllegalArgumentException.class,
            () -> newResource(resourceClass, new URI("http://www.eclipse.org/jetty/")));
    }

    @ParameterizedTest
    @EnabledOnOs(WINDOWS)
    @MethodSource("fsResourceProvider")
<<<<<<< HEAD
    public void testBogusFilename_Windows(Class<PathResource> resourceClass)
=======
    public void testBogusFilenameWindows(Class resourceClass)
>>>>>>> 33a5a257
    {
        // "CON" is a reserved name under windows
        assertThrows(IllegalArgumentException.class,
            () -> newResource(resourceClass, new URI("file://CON")));
    }

    @ParameterizedTest
    @EnabledOnOs({LINUX, MAC})
    @MethodSource("fsResourceProvider")
<<<<<<< HEAD
    public void testBogusFilename_Unix(Class<PathResource> resourceClass)
=======
    public void testBogusFilenameUnix(Class resourceClass)
>>>>>>> 33a5a257
    {
        // A windows path is invalid under unix
        assertThrows(IllegalArgumentException.class,
            () -> newResource(resourceClass, new URI("file://Z:/:")));
    }

    @ParameterizedTest
    @MethodSource("fsResourceProvider")
<<<<<<< HEAD
    public void testNewResource_WithSpace(Class<PathResource> resourceClass) throws Exception
=======
    public void testNewResourceWithSpace(Class resourceClass) throws Exception
>>>>>>> 33a5a257
    {
        Path dir = workDir.getPath().normalize().toRealPath();

        Path baseDir = dir.resolve("base with spaces");
        FS.ensureDirExists(baseDir.toFile());

        Path subdir = baseDir.resolve("sub");
        FS.ensureDirExists(subdir.toFile());

        URL baseUrl = baseDir.toUri().toURL();

        assertThat("url.protocol", baseUrl.getProtocol(), is("file"));

        try (Resource base = newResource(resourceClass, baseUrl))
        {
            Resource sub = base.addPath("sub");
            assertThat("sub/.isDirectory", sub.isDirectory(), is(true));

            Resource tmp = sub.addPath("/tmp");
            assertThat("No root", tmp.exists(), is(false));
        }
    }

    @ParameterizedTest
    @MethodSource("fsResourceProvider")
    public void testAddPathClass(Class<PathResource> resourceClass) throws Exception
    {
        Path dir = workDir.getEmptyPathDir();

        Path subdir = dir.resolve("sub");
        FS.ensureDirExists(subdir.toFile());

        try (Resource base = newResource(resourceClass, dir.toFile()))
        {
            Resource sub = base.addPath("sub");
            assertThat("sub/.isDirectory", sub.isDirectory(), is(true));

            Resource tmp = sub.addPath("/tmp");
            assertThat("No root", tmp.exists(), is(false));
        }
    }

    @ParameterizedTest
    @MethodSource("fsResourceProvider")
    public void testAddRootPath(Class<PathResource> resourceClass) throws Exception
    {
        Path dir = workDir.getEmptyPathDir();
        Path subdir = dir.resolve("sub");
        Files.createDirectories(subdir);

        String readableRootDir = findRootDir(dir.getFileSystem());
        assumeTrue(readableRootDir != null, "Readable Root Dir found");

        try (Resource base = newResource(resourceClass, dir.toFile()))
        {
            Resource sub = base.addPath("sub");
            assertThat("sub", sub.isDirectory(), is(true));

            try
            {
                Resource rrd = sub.addPath(readableRootDir);
                // valid path for unix and OSX
                assertThat("Readable Root Dir", rrd.exists(), is(false));
            }
            catch (MalformedURLException | InvalidPathException e)
            {
                // valid path on Windows
            }
        }
    }

    @ParameterizedTest
    @MethodSource("fsResourceProvider")
    public void testAccessUniCodeFile(Class resourceClass) throws Exception
    {
        Path dir = workDir.getEmptyPathDir();

        String readableRootDir = findRootDir(dir.getFileSystem());
        assumeTrue(readableRootDir != null, "Readable Root Dir found");

        Path subdir = dir.resolve("sub");
        Files.createDirectories(subdir);

        touchFile(subdir.resolve("swedish-å.txt"), "hi a-with-circle");
        touchFile(subdir.resolve("swedish-ä.txt"), "hi a-with-two-dots");
        touchFile(subdir.resolve("swedish-ö.txt"), "hi o-with-two-dots");

        try (Resource base = newResource(resourceClass, subdir.toFile()))
        {
            Resource refA1 = base.addPath("swedish-å.txt");
            Resource refA2 = base.addPath("swedish-ä.txt");
            Resource refO1 = base.addPath("swedish-ö.txt");

            assertThat("Ref A1 exists", refA1.exists(), is(true));
            assertThat("Ref A2 exists", refA2.exists(), is(true));
            assertThat("Ref O1 exists", refO1.exists(), is(true));

            assertThat("Ref A1 alias", refA1.isAlias(), is(false));
            assertThat("Ref A2 alias", refA2.isAlias(), is(false));
            assertThat("Ref O1 alias", refO1.isAlias(), is(false));

            assertThat("Ref A1 contents", toString(refA1), is("hi a-with-circle"));
            assertThat("Ref A2 contents", toString(refA2), is("hi a-with-two-dots"));
            assertThat("Ref O1 contents", toString(refO1), is("hi o-with-two-dots"));
        }
    }

    private String findRootDir(FileSystem fs)
    {
        // look for a directory off of a root path
        for (Path rootDir : fs.getRootDirectories())
        {
            try (DirectoryStream<Path> dir = Files.newDirectoryStream(rootDir))
            {
                for (Path entry : dir)
                {
                    if (Files.isDirectory(entry) && !Files.isHidden(entry) && !entry.getFileName().toString().contains("$"))
                    {
                        return entry.toAbsolutePath().toString();
                    }
                }
            }
            catch (Exception ignored)
            {
                // FIXME why ignoring exceptions??
            }
        }

        return null;
    }

    @ParameterizedTest
    @MethodSource("fsResourceProvider")
    public void testIsContainedIn(Class<PathResource> resourceClass) throws Exception
    {
        Path dir = workDir.getEmptyPathDir();
        Files.createDirectories(dir);
        Path foo = dir.resolve("foo");
        Files.createFile(foo);

        try (Resource base = newResource(resourceClass, dir.toFile()))
        {
            Resource res = base.addPath("foo");
            assertThat("is contained in", res.isContainedIn(base), is(false));
        }
    }

    @ParameterizedTest
    @MethodSource("fsResourceProvider")
    public void testIsDirectory(Class<PathResource> resourceClass) throws Exception
    {
        Path dir = workDir.getEmptyPathDir();
        Files.createDirectories(dir);
        Path foo = dir.resolve("foo");
        Files.createFile(foo);

        Path subdir = dir.resolve("sub");
        Files.createDirectories(subdir);

        try (Resource base = newResource(resourceClass, dir.toFile()))
        {
            Resource res = base.addPath("foo");
            assertThat("foo.isDirectory", res.isDirectory(), is(false));

            Resource sub = base.addPath("sub");
            assertThat("sub/.isDirectory", sub.isDirectory(), is(true));
        }
    }

    @ParameterizedTest
    @MethodSource("fsResourceProvider")
    public void testLastModified(Class<PathResource> resourceClass) throws Exception
    {
        Path dir = workDir.getEmptyPathDir();
        File file = workDir.getPathFile("foo").toFile();
        assertTrue(file.createNewFile());

        long expected = file.lastModified();

        try (Resource base = newResource(resourceClass, dir.toFile()))
        {
            Resource res = base.addPath("foo");
            assertThat("foo.lastModified", res.lastModified() / 1000 * 1000, lessThanOrEqualTo(expected));
        }
    }

    @ParameterizedTest
    @MethodSource("fsResourceProvider")
<<<<<<< HEAD
    public void testLastModified_NotExists(Class<PathResource> resourceClass) throws Exception
=======
    public void testLastModifiedNotExists(Class resourceClass) throws Exception
>>>>>>> 33a5a257
    {
        Path dir = workDir.getEmptyPathDir();

        try (Resource base = newResource(resourceClass, dir.toFile()))
        {
            Resource res = base.addPath("foo");
            assertThat("foo.lastModified", res.lastModified(), is(0L));
        }
    }

    @ParameterizedTest
    @MethodSource("fsResourceProvider")
    public void testLength(Class<PathResource> resourceClass) throws Exception
    {
        Path dir = workDir.getEmptyPathDir();
        Files.createDirectories(dir);

        Path file = dir.resolve("foo");
        touchFile(file, "foo");

        long expected = Files.size(file);

        try (Resource base = newResource(resourceClass, dir.toFile()))
        {
            Resource res = base.addPath("foo");
            assertThat("foo.length", res.length(), is(expected));
        }
    }

    @ParameterizedTest
    @MethodSource("fsResourceProvider")
<<<<<<< HEAD
    public void testLength_NotExists(Class<PathResource> resourceClass) throws Exception
=======
    public void testLengthNotExists(Class resourceClass) throws Exception
>>>>>>> 33a5a257
    {
        Path dir = workDir.getEmptyPathDir();
        Files.createDirectories(dir);

        try (Resource base = newResource(resourceClass, dir.toFile()))
        {
            Resource res = base.addPath("foo");
            assertThat("foo.length", res.length(), is(0L));
        }
    }

    @ParameterizedTest
    @MethodSource("fsResourceProvider")
    public void testDelete(Class<PathResource> resourceClass) throws Exception
    {
        Path dir = workDir.getEmptyPathDir();
        Files.createDirectories(dir);
        Path file = dir.resolve("foo");
        Files.createFile(file);

        try (Resource base = newResource(resourceClass, dir.toFile()))
        {
            // Is it there?
            Resource res = base.addPath("foo");
            assertThat("foo.exists", res.exists(), is(true));
            // delete it
            assertThat("foo.delete", res.delete(), is(true));
            // is it there?
            assertThat("foo.exists", res.exists(), is(false));
        }
    }

    @ParameterizedTest
    @MethodSource("fsResourceProvider")
<<<<<<< HEAD
    public void testDelete_NotExists(Class<PathResource> resourceClass) throws Exception
=======
    public void testDeleteNotExists(Class resourceClass) throws Exception
>>>>>>> 33a5a257
    {
        Path dir = workDir.getEmptyPathDir();
        Files.createDirectories(dir);

        try (Resource base = newResource(resourceClass, dir.toFile()))
        {
            // Is it there?
            Resource res = base.addPath("foo");
            assertThat("foo.exists", res.exists(), is(false));
            // delete it
            assertThat("foo.delete", res.delete(), is(false));
            // is it there?
            assertThat("foo.exists", res.exists(), is(false));
        }
    }

    @ParameterizedTest
    @MethodSource("fsResourceProvider")
    public void testName(Class<PathResource> resourceClass) throws Exception
    {
        Path dir = workDir.getEmptyPathDir();
        Files.createDirectories(dir);

        String expected = dir.toAbsolutePath().toString();

        try (Resource base = newResource(resourceClass, dir.toFile()))
        {
            assertThat("base.name", base.getName(), is(expected));
        }
    }

    @ParameterizedTest
    @MethodSource("fsResourceProvider")
    public void testInputStream(Class<PathResource> resourceClass) throws Exception
    {
        Path dir = workDir.getEmptyPathDir();
        Files.createDirectories(dir);

        Path file = dir.resolve("foo");
        String content = "Foo is here";
        touchFile(file, content);

        try (Resource base = newResource(resourceClass, dir.toFile()))
        {
            Resource foo = base.addPath("foo");
            try (InputStream stream = foo.getInputStream();
                 InputStreamReader reader = new InputStreamReader(stream);
                 StringWriter writer = new StringWriter())
            {
                IO.copy(reader, writer);
                assertThat("Stream", writer.toString(), is(content));
            }
        }
    }

    @ParameterizedTest
    @MethodSource("fsResourceProvider")
    public void testReadableByteChannel(Class<PathResource> resourceClass) throws Exception
    {
        Path dir = workDir.getEmptyPathDir();
        Files.createDirectories(dir);

        Path file = dir.resolve("foo");
        String content = "Foo is here";

        try (StringReader reader = new StringReader(content);
             BufferedWriter writer = Files.newBufferedWriter(file))
        {
            IO.copy(reader, writer);
        }

        try (Resource base = newResource(resourceClass, dir.toFile()))
        {
            Resource foo = base.addPath("foo");
            try (ReadableByteChannel channel = foo.getReadableByteChannel())
            {
                ByteBuffer buf = ByteBuffer.allocate(256);
                channel.read(buf);
                buf.flip();
                String actual = BufferUtil.toUTF8String(buf);
                assertThat("ReadableByteChannel content", actual, is(content));
            }
        }
    }

    @ParameterizedTest
    @MethodSource("fsResourceProvider")
    public void testGetURI(Class<PathResource> resourceClass) throws Exception
    {
        Path dir = workDir.getEmptyPathDir();
        Files.createDirectories(dir);

        Path file = dir.resolve("foo");
        Files.createFile(file);

        URI expected = file.toUri();

        try (Resource base = newResource(resourceClass, dir.toFile()))
        {
            Resource foo = base.addPath("foo");
            assertThat("getURI", foo.getURI(), is(expected));
        }
    }

    @ParameterizedTest
    @MethodSource("fsResourceProvider")
    public void testList(Class<PathResource> resourceClass) throws Exception
    {
        Path dir = workDir.getEmptyPathDir();
        Files.createDirectories(dir);

        Files.createFile(dir.resolve("foo"));
        Files.createFile(dir.resolve("bar"));
        Files.createDirectories(dir.resolve("tick"));
        Files.createDirectories(dir.resolve("tock"));

        List<String> expected = new ArrayList<>();
        expected.add("foo");
        expected.add("bar");
        expected.add("tick/");
        expected.add("tock/");

        try (Resource base = newResource(resourceClass, dir.toFile()))
        {
            String[] list = base.list();
            List<String> actual = Arrays.asList(list);

            assertEquals(expected.size(), actual.size());
            for (String s : expected)
            {
                assertTrue(actual.contains(s));
            }
        }
    }

    @ParameterizedTest
    @MethodSource("fsResourceProvider")
    @DisabledOnOs(WINDOWS)
    public void testSymlink(Class<PathResource> resourceClass) throws Exception
    {
        Path dir = workDir.getEmptyPathDir();

        Path foo = dir.resolve("foo");
        Path bar = dir.resolve("bar");

        try
        {
            Files.createFile(foo);
            Files.createSymbolicLink(bar, foo);
        }
        catch (UnsupportedOperationException | FileSystemException e)
        {
            // if unable to create symlink, no point testing the rest
            // this is the path that Microsoft Windows takes.
            assumeTrue(true, "Not supported");
        }

        try (Resource base = newResource(resourceClass, dir.toFile()))
        {
            Resource resFoo = base.addPath("foo");
            Resource resBar = base.addPath("bar");

            assertThat("resFoo.uri", resFoo.getURI(), is(foo.toUri()));

            // Access to the same resource, but via a symlink means that they are not equivalent
            assertThat("foo.equals(bar)", resFoo.equals(resBar), is(false));

            assertThat("resource.alias", resFoo, hasNoAlias());
            assertThat("resource.uri.alias", newResource(resourceClass, resFoo.getURI()), hasNoAlias());
            assertThat("resource.file.alias", newResource(resourceClass, resFoo.getFile()), hasNoAlias());

            assertThat("alias", resBar, isAliasFor(resFoo));
            assertThat("uri.alias", newResource(resourceClass, resBar.getURI()), isAliasFor(resFoo));
            assertThat("file.alias", newResource(resourceClass, resBar.getFile()), isAliasFor(resFoo));
        }
    }

    @ParameterizedTest
    @ValueSource(classes = PathResource.class) // FileResource does not support this
    @DisabledOnOs(WINDOWS)
    public void testNonExistantSymlink(Class<PathResource> resourceClass) throws Exception
    {
        Path dir = workDir.getEmptyPathDir();
        Files.createDirectories(dir);

        Path foo = dir.resolve("foo");
        Path bar = dir.resolve("bar");

        try
        {
            Files.createSymbolicLink(bar, foo);
        }
        catch (UnsupportedOperationException | FileSystemException e)
        {
            // if unable to create symlink, no point testing the rest
            // this is the path that Microsoft Windows takes.
            assumeTrue(true, "Not supported");
        }

        try (Resource base = newResource(resourceClass, dir.toFile()))
        {
            Resource resFoo = base.addPath("foo");
            Resource resBar = base.addPath("bar");

            assertThat("resFoo.uri", resFoo.getURI(), is(foo.toUri()));

            // Access to the same resource, but via a symlink means that they are not equivalent
            assertThat("foo.equals(bar)", resFoo.equals(resBar), is(false));

            assertThat("resource.alias", resFoo, hasNoAlias());
            assertThat("resource.uri.alias", newResource(resourceClass, resFoo.getURI()), hasNoAlias());
            assertThat("resource.file.alias", newResource(resourceClass, resFoo.getFile()), hasNoAlias());

            assertThat("alias", resBar, isAliasFor(resFoo));
            assertThat("uri.alias", newResource(resourceClass, resBar.getURI()), isAliasFor(resFoo));
            assertThat("file.alias", newResource(resourceClass, resBar.getFile()), isAliasFor(resFoo));
        }
    }

    @ParameterizedTest
    @MethodSource("fsResourceProvider")
    public void testCaseInsensitiveAlias(Class<PathResource> resourceClass) throws Exception
    {
        Path dir = workDir.getEmptyPathDir();
        Files.createDirectories(dir);
        Path path = dir.resolve("file");
        Files.createFile(path);

        try (Resource base = newResource(resourceClass, dir.toFile()))
        {
            // Reference to actual resource that exists
            Resource resource = base.addPath("file");

            assertThat("resource.alias", resource, hasNoAlias());
            assertThat("resource.uri.alias", newResource(resourceClass, resource.getURI()), hasNoAlias());
            assertThat("resource.file.alias", newResource(resourceClass, resource.getFile()), hasNoAlias());

            // On some case insensitive file systems, lets see if an alternate
            // case for the filename results in an alias reference
            Resource alias = base.addPath("FILE");
            if (alias.exists())
            {
                // If it exists, it must be an alias
                assertThat("alias", alias, isAliasFor(resource));
                assertThat("alias.uri", newResource(resourceClass, alias.getURI()), isAliasFor(resource));
                assertThat("alias.file", newResource(resourceClass, alias.getFile()), isAliasFor(resource));
            }
        }
    }

    /**
     * Test for Windows feature that exposes 8.3 filename references
     * for long filenames.
     * <p>
     * See: http://support.microsoft.com/kb/142982
     *
     * @throws Exception failed test
     */
    @ParameterizedTest
    @MethodSource("fsResourceProvider")
    @EnabledOnOs(WINDOWS)
    public void testCase8dot3Alias(Class<PathResource> resourceClass) throws Exception
    {
        Path dir = workDir.getEmptyPathDir();
        Files.createDirectories(dir);

        Path path = dir.resolve("TextFile.Long.txt");
        Files.createFile(path);

        try (Resource base = newResource(resourceClass, dir.toFile()))
        {
            // Long filename
            Resource resource = base.addPath("TextFile.Long.txt");

            assertThat("resource.alias", resource, hasNoAlias());
            assertThat("resource.uri.alias", newResource(resourceClass, resource.getURI()), hasNoAlias());
            assertThat("resource.file.alias", newResource(resourceClass, resource.getFile()), hasNoAlias());

            // On some versions of Windows, the long filename can be referenced
            // via a short 8.3 equivalent filename.
            Resource alias = base.addPath("TEXTFI~1.TXT");
            if (alias.exists())
            {
                // If it exists, it must be an alias
                assertThat("alias", alias, isAliasFor(resource));
                assertThat("alias.uri", newResource(resourceClass, alias.getURI()), isAliasFor(resource));
                assertThat("alias.file", newResource(resourceClass, alias.getFile()), isAliasFor(resource));
            }
        }
    }

    /**
     * NTFS Alternative Data / File Streams.
     * <p>
     * See: http://msdn.microsoft.com/en-us/library/windows/desktop/aa364404(v=vs.85).aspx
     *
     * @throws Exception failed test
     */
    @ParameterizedTest
    @MethodSource("fsResourceProvider")
    @EnabledOnOs(WINDOWS)
    public void testNTFSFileStreamAlias(Class<PathResource> resourceClass) throws Exception
    {
        Path dir = workDir.getEmptyPathDir();
        Files.createDirectories(dir);

        Path path = dir.resolve("testfile");
        Files.createFile(path);

        try (Resource base = newResource(resourceClass, dir.toFile()))
        {
            Resource resource = base.addPath("testfile");

            assertThat("resource.alias", resource, hasNoAlias());
            assertThat("resource.uri.alias", newResource(resourceClass, resource.getURI()), hasNoAlias());
            assertThat("resource.file.alias", newResource(resourceClass, resource.getFile()), hasNoAlias());

            try
            {
                // Attempt to reference same file, but via NTFS simple stream
                Resource alias = base.addPath("testfile:stream");
                if (alias.exists())
                {
                    // If it exists, it must be an alias
                    assertThat("resource.alias", alias, isAliasFor(resource));
                    assertThat("resource.uri.alias", newResource(resourceClass, alias.getURI()), isAliasFor(resource));
                    assertThat("resource.file.alias", newResource(resourceClass, alias.getFile()), isAliasFor(resource));
                }
            }
            catch (InvalidPathException e)
            {
                // NTFS filesystem streams are unsupported on some platforms.
                assumeTrue(true, "Not supported");
            }
        }
    }

    /**
     * NTFS Alternative Data / File Streams.
     * <p>
     * See: http://msdn.microsoft.com/en-us/library/windows/desktop/aa364404(v=vs.85).aspx
     *
     * @throws Exception failed test
     */
    @ParameterizedTest
    @ValueSource(classes = PathResource.class) // not supported on FileResource
    @EnabledOnOs(WINDOWS)
    public void testNTFSFileDataStreamAlias(Class<PathResource> resourceClass) throws Exception
    {
        Path dir = workDir.getEmptyPathDir();
        Files.createDirectories(dir);

        Path path = dir.resolve("testfile");
        Files.createFile(path);

        try (Resource base = newResource(resourceClass, dir.toFile()))
        {
            Resource resource = base.addPath("testfile");

            assertThat("resource.alias", resource, hasNoAlias());
            assertThat("resource.uri.alias", newResource(resourceClass, resource.getURI()), hasNoAlias());
            assertThat("resource.file.alias", newResource(resourceClass, resource.getFile()), hasNoAlias());

            try
            {
                // Attempt to reference same file, but via NTFS DATA stream
                Resource alias = base.addPath("testfile::$DATA");
                if (alias.exists())
                {
                    assumeTrue(alias.getURI().getScheme().equals("file"));

                    // If it exists, it must be an alias
                    assertThat("resource.alias", alias, isAliasFor(resource));
                    assertThat("resource.uri.alias", newResource(resourceClass, alias.getURI()), isAliasFor(resource));
                    assertThat("resource.file.alias", newResource(resourceClass, alias.getFile()), isAliasFor(resource));
                }
            }
            catch (InvalidPathException e)
            {
                // NTFS filesystem streams are unsupported on some platforms.
                assumeTrue(true, "Not supported");
            }
        }
    }

    /**
     * NTFS Alternative Data / File Streams.
     * <p>
     * See: http://msdn.microsoft.com/en-us/library/windows/desktop/aa364404(v=vs.85).aspx
     *
     * @throws Exception failed test
     */
    @ParameterizedTest
    @MethodSource("fsResourceProvider")
    @EnabledOnOs(WINDOWS)
    public void testNTFSFileEncodedDataStreamAlias(Class<PathResource> resourceClass) throws Exception
    {
        Path dir = workDir.getEmptyPathDir();
        Files.createDirectories(dir);

        Path path = dir.resolve("testfile");
        Files.createFile(path);

        try (Resource base = newResource(resourceClass, dir.toFile()))
        {
            Resource resource = base.addPath("testfile");

            assertThat("resource.alias", resource, hasNoAlias());
            assertThat("resource.uri.alias", newResource(resourceClass, resource.getURI()), hasNoAlias());
            assertThat("resource.file.alias", newResource(resourceClass, resource.getFile()), hasNoAlias());

            try
            {
                // Attempt to reference same file, but via NTFS DATA stream (encoded addPath version) 
                Resource alias = base.addPath("testfile::%24DATA");
                if (alias.exists())
                {
                    // If it exists, it must be an alias
                    assertThat("resource.alias", alias, isAliasFor(resource));
                    assertThat("resource.uri.alias", newResource(resourceClass, alias.getURI()), isAliasFor(resource));
                    assertThat("resource.file.alias", newResource(resourceClass, alias.getFile()), isAliasFor(resource));
                }
            }
            catch (InvalidPathException e)
            {
                // NTFS filesystem streams are unsupported on some platforms.
                assumeTrue(true, "Not supported on this OS");
            }
        }
    }

    @ParameterizedTest
    @MethodSource("fsResourceProvider")
    @DisabledOnOs(WINDOWS)
    public void testSemicolon(Class<PathResource> resourceClass) throws Exception
    {
        Path dir = workDir.getEmptyPathDir();

        try
        {
            // attempt to create file
            Path foo = dir.resolve("foo;");
            Files.createFile(foo);
        }
        catch (Exception e)
        {
            // if unable to create file, no point testing the rest.
            // this is the path that Microsoft Windows takes.
            assumeTrue(true, "Not supported on this OS");
        }

        try (Resource base = newResource(resourceClass, dir.toFile()))
        {
            Resource res = base.addPath("foo;");
            assertThat("Alias: " + res, res, hasNoAlias());
        }
    }

    @ParameterizedTest
    @MethodSource("fsResourceProvider")
    @DisabledOnOs(WINDOWS)
    public void testSingleQuote(Class<PathResource> resourceClass) throws Exception
    {
        Path dir = workDir.getEmptyPathDir();
        Files.createDirectories(dir);

        try
        {
            // attempt to create file
            Path foo = dir.resolve("foo' bar");
            Files.createFile(foo);
        }
        catch (Exception e)
        {
            // if unable to create file, no point testing the rest.
            // this is the path that Microsoft Windows takes.
            assumeTrue(true, "Not supported on this OS");
        }

        try (Resource base = newResource(resourceClass, dir.toFile()))
        {
            Resource res = base.addPath("foo' bar");
            assertThat("Alias: " + res, res.getAlias(), nullValue());
        }
    }

    @ParameterizedTest
    @MethodSource("fsResourceProvider")
    @DisabledOnOs(WINDOWS)
    public void testSingleBackTick(Class<PathResource> resourceClass) throws Exception
    {
        Path dir = workDir.getEmptyPathDir();
        Files.createDirectories(dir);

        try
        {
            // attempt to create file
            Path foo = dir.resolve("foo` bar");
            Files.createFile(foo);
        }
        catch (Exception e)
        {
            // if unable to create file, no point testing the rest.
            // this is the path that Microsoft Windows takes.
            assumeTrue(true, "Not supported on this OS");
        }

        try (Resource base = newResource(resourceClass, dir.toFile()))
        {
            Resource res = base.addPath("foo` bar");
            assertThat("Alias: " + res, res.getAlias(), nullValue());
        }
    }

    @ParameterizedTest
    @MethodSource("fsResourceProvider")
    @DisabledOnOs(WINDOWS)
    public void testBrackets(Class<PathResource> resourceClass) throws Exception
    {
        Path dir = workDir.getEmptyPathDir();
        Files.createDirectories(dir);

        try
        {
            // attempt to create file
            Path foo = dir.resolve("foo[1]");
            Files.createFile(foo);
        }
        catch (Exception e)
        {
            // if unable to create file, no point testing the rest.
            // this is the path that Microsoft Windows takes.
            assumeTrue(true, "Not supported on this OS");
        }

        try (Resource base = newResource(resourceClass, dir.toFile()))
        {
            Resource res = base.addPath("foo[1]");
            assertThat("Alias: " + res, res.getAlias(), nullValue());
        }
    }

    @ParameterizedTest
    @ValueSource(classes = PathResource.class) // FileResource does not support this
    @DisabledOnOs(WINDOWS)
    public void testBraces(Class<PathResource> resourceClass) throws Exception
    {
        Path dir = workDir.getEmptyPathDir();
        Files.createDirectories(dir);

        try
        {
            // attempt to create file
            Path foo = dir.resolve("foo.{bar}.txt");
            Files.createFile(foo);
        }
        catch (Exception e)
        {
            // if unable to create file, no point testing the rest.
            // this is the path that Microsoft Windows takes.
            assumeTrue(true, "Not supported on this OS");
        }

        try (Resource base = newResource(resourceClass, dir.toFile()))
        {
            Resource res = base.addPath("foo.{bar}.txt");
            assertThat("Alias: " + res, res.getAlias(), nullValue());
        }
    }

    @ParameterizedTest
    @ValueSource(classes = PathResource.class) // FileResource does not support this
    @DisabledOnOs(WINDOWS)
    public void testCaret(Class<PathResource> resourceClass) throws Exception
    {
        Path dir = workDir.getEmptyPathDir();
        Files.createDirectories(dir);

        try
        {
            // attempt to create file
            Path foo = dir.resolve("foo^3.txt");
            Files.createFile(foo);
        }
        catch (Exception e)
        {
            // if unable to create file, no point testing the rest.
            // this is the path that Microsoft Windows takes.
            assumeTrue(true, "Not supported on this OS");
        }

        try (Resource base = newResource(resourceClass, dir.toFile()))
        {
            Resource res = base.addPath("foo^3.txt");
            assertThat("Alias: " + res, res.getAlias(), nullValue());
        }
    }

    @ParameterizedTest
    @ValueSource(classes = PathResource.class) // FileResource does not support this
    @DisabledOnOs(WINDOWS)
    public void testPipe(Class<PathResource> resourceClass) throws Exception
    {
        Path dir = workDir.getEmptyPathDir();
        Files.createDirectories(dir);

        try
        {
            // attempt to create file
            Path foo = dir.resolve("foo|bar.txt");
            Files.createFile(foo);
        }
        catch (Exception e)
        {
            // if unable to create file, no point testing the rest.
            // this is the path that Microsoft Windows takes.
            assumeTrue(true, "Not supported on this OS");
        }

        try (Resource base = newResource(resourceClass, dir.toFile()))
        {
            Resource res = base.addPath("foo|bar.txt");
            assertThat("Alias: " + res, res.getAlias(), nullValue());
        }
    }

    /**
     * The most basic access example
     *
     * @throws Exception failed test
     */
    @ParameterizedTest
    @MethodSource("fsResourceProvider")
<<<<<<< HEAD
    public void testExist_Normal(Class<PathResource> resourceClass) throws Exception
=======
    public void testExistNormal(Class resourceClass) throws Exception
>>>>>>> 33a5a257
    {
        Path dir = workDir.getEmptyPathDir();
        Files.createDirectories(dir);

        Path path = dir.resolve("a.jsp");
        Files.createFile(path);

        URI ref = workDir.getPath().toUri().resolve("a.jsp");
        try (Resource fileres = newResource(resourceClass, ref))
        {
            assertThat("Resource: " + fileres, fileres.exists(), is(true));
        }
    }

    @ParameterizedTest
    @ValueSource(classes = PathResource.class) // FileResource not supported here
    public void testSingleQuoteInFileName(Class<PathResource> resourceClass) throws Exception
    {
        Path dir = workDir.getEmptyPathDir();
        Files.createDirectories(dir);

        Path fooA = dir.resolve("foo's.txt");
        Path fooB = dir.resolve("f o's.txt");

        Files.createFile(fooA);
        Files.createFile(fooB);

        URI refQuoted = dir.resolve("foo's.txt").toUri();

        try (Resource fileres = newResource(resourceClass, refQuoted))
        {
            assertThat("Exists: " + refQuoted, fileres.exists(), is(true));
            assertThat("Alias: " + refQuoted, fileres, hasNoAlias());
        }

        URI refEncoded = dir.toUri().resolve("foo%27s.txt");

        try (Resource fileres = newResource(resourceClass, refEncoded))
        {
            assertThat("Exists: " + refEncoded, fileres.exists(), is(true));
            assertThat("Alias: " + refEncoded, fileres, hasNoAlias());
        }

        URI refQuoteSpace = dir.toUri().resolve("f%20o's.txt");

        try (Resource fileres = newResource(resourceClass, refQuoteSpace))
        {
            assertThat("Exists: " + refQuoteSpace, fileres.exists(), is(true));
            assertThat("Alias: " + refQuoteSpace, fileres, hasNoAlias());
        }

        URI refEncodedSpace = dir.toUri().resolve("f%20o%27s.txt");

        try (Resource fileres = newResource(resourceClass, refEncodedSpace))
        {
            assertThat("Exists: " + refEncodedSpace, fileres.exists(), is(true));
            assertThat("Alias: " + refEncodedSpace, fileres, hasNoAlias());
        }

        URI refA = dir.toUri().resolve("foo's.txt");
        URI refB = dir.toUri().resolve("foo%27s.txt");

        // show that simple URI.equals() doesn't work
        String msg = "URI[a].equals(URI[b])" + System.lineSeparator() +
            "URI[a] = " + refA + System.lineSeparator() +
            "URI[b] = " + refB;
        assertThat(msg, refA.equals(refB), is(false));

        // now show that Resource.equals() does work
        try (Resource a = newResource(resourceClass, refA);
             Resource b = newResource(resourceClass, refB))
        {
            assertThat("A.equals(B)", a.equals(b), is(true));
        }
    }

    @ParameterizedTest
    @MethodSource("fsResourceProvider")
<<<<<<< HEAD
    public void testExist_BadURINull(Class<PathResource> resourceClass) throws Exception
=======
    public void testExistBadURINull(Class resourceClass) throws Exception
>>>>>>> 33a5a257
    {
        Path dir = workDir.getEmptyPathDir();
        Files.createDirectories(dir);

        Path path = dir.resolve("a.jsp");
        Files.createFile(path);

        try
        {
            // request with null at end
            URI uri = workDir.getPath().toUri().resolve("a.jsp%00");
            assertThat("Null URI", uri, notNullValue());

            Resource r = newResource(resourceClass, uri);

            // if we have r, then it better not exist
            assertFalse(r.exists());
        }
        catch (InvalidPathException e)
        {
            // Exception is acceptable
        }
    }

    @ParameterizedTest
    @MethodSource("fsResourceProvider")
<<<<<<< HEAD
    public void testExist_BadURINullX(Class<PathResource> resourceClass) throws Exception
=======
    public void testExistBadURINullX(Class resourceClass) throws Exception
>>>>>>> 33a5a257
    {
        Path dir = workDir.getEmptyPathDir();
        Files.createDirectories(dir);

        Path path = dir.resolve("a.jsp");
        Files.createFile(path);

        try
        {
            // request with null and x at end
            URI uri = workDir.getPath().toUri().resolve("a.jsp%00x");
            assertThat("NullX URI", uri, notNullValue());

            Resource r = newResource(resourceClass, uri);

            // if we have r, then it better not exist
            assertFalse(r.exists());
        }
        catch (InvalidPathException e)
        {
            // Exception is acceptable
        }
    }

    @ParameterizedTest
    @MethodSource("fsResourceProvider")
<<<<<<< HEAD
    public void testAddPath_WindowsSlash(Class<PathResource> resourceClass) throws Exception
=======
    public void testAddPathWindowsSlash(Class resourceClass) throws Exception
>>>>>>> 33a5a257
    {
        Path dir = workDir.getEmptyPathDir();
        Files.createDirectories(dir);

        Path basePath = dir.resolve("base");
        FS.ensureDirExists(basePath);
        Path dirPath = basePath.resolve("aa");
        FS.ensureDirExists(dirPath);
        Path filePath = dirPath.resolve("foo.txt");
        Files.createFile(filePath);

        try (Resource base = newResource(resourceClass, basePath.toFile()))
        {
            assertThat("Exists: " + basePath, base.exists(), is(true));
            assertThat("Alias: " + basePath, base, hasNoAlias());

            Resource r = base.addPath("aa\\/foo.txt");
            assertThat("getURI()", r.getURI().toASCIIString(), containsString("aa%5C/foo.txt"));

            if (org.junit.jupiter.api.condition.OS.WINDOWS.isCurrentOs())
            {
                assertThat("isAlias()", r.isAlias(), is(true));
                assertThat("getAlias()", r.getAlias(), notNullValue());
                assertThat("getAlias()", r.getAlias().toASCIIString(), containsString("aa/foo.txt"));
                assertThat("Exists: " + r, r.exists(), is(true));
            }
            else
            {
                assertThat("isAlias()", r.isAlias(), is(false));
                assertThat("Exists: " + r, r.exists(), is(false));
            }
        }
        catch (InvalidPathException e)
        {
            // Exception is acceptable
        }
    }

    @ParameterizedTest
    @MethodSource("fsResourceProvider")
<<<<<<< HEAD
    public void testAddPath_WindowsExtensionLess(Class<PathResource> resourceClass) throws Exception
=======
    public void testAddPathWindowsExtensionLess(Class resourceClass) throws Exception
>>>>>>> 33a5a257
    {
        Path dir = workDir.getEmptyPathDir();
        Files.createDirectories(dir);

        Path basePath = dir.resolve("base");
        FS.ensureDirExists(basePath);
        Path dirPath = basePath.resolve("aa");
        FS.ensureDirExists(dirPath);
        Path filePath = dirPath.resolve("foo.txt");
        Files.createFile(filePath);

        try (Resource base = newResource(resourceClass, basePath.toFile()))
        {
            assertThat("Exists: " + basePath, base.exists(), is(true));
            assertThat("Alias: " + basePath, base, hasNoAlias());

            Resource r = base.addPath("aa./foo.txt");
            assertThat("getURI()", r.getURI().toASCIIString(), containsString("aa./foo.txt"));

            if (OS.WINDOWS.isCurrentOs())
            {
                assertThat("isAlias()", r.isAlias(), is(true));
                assertThat("getAlias()", r.getAlias(), notNullValue());
                assertThat("getAlias()", r.getAlias().toASCIIString(), containsString("aa/foo.txt"));
                assertThat("Exists: " + r, r.exists(), is(true));
            }
            else
            {
                assertThat("isAlias()", r.isAlias(), is(false));
                assertThat("Exists: " + r, r.exists(), is(false));
            }
        }
        catch (InvalidPathException e)
        {
            // Exception is acceptable
        }
    }

    @ParameterizedTest
    @MethodSource("fsResourceProvider")
    public void testAddInitialSlash(Class<PathResource> resourceClass) throws Exception
    {
        Path dir = workDir.getEmptyPathDir();
        Files.createDirectories(dir);

        Path basePath = dir.resolve("base");
        FS.ensureDirExists(basePath);
        Path filePath = basePath.resolve("foo.txt");
        Files.createFile(filePath);

        try (Resource base = newResource(resourceClass, basePath.toFile()))
        {
            assertThat("Exists: " + basePath, base.exists(), is(true));
            assertThat("Alias: " + basePath, base, hasNoAlias());

            Resource r = base.addPath("/foo.txt");
            assertThat("getURI()", r.getURI().toASCIIString(), containsString("/foo.txt"));

            assertThat("isAlias()", r.isAlias(), is(false));
            assertThat("Exists: " + r, r.exists(), is(true));
        }
        catch (InvalidPathException e)
        {
            // Exception is acceptable
        }
    }

    @ParameterizedTest
    @MethodSource("fsResourceProvider")
    public void testAddInitialDoubleSlash(Class<PathResource> resourceClass) throws Exception
    {
        Path dir = workDir.getEmptyPathDir();
        Files.createDirectories(dir);

        Path basePath = dir.resolve("base");
        FS.ensureDirExists(basePath);
        Path filePath = basePath.resolve("foo.txt");
        Files.createFile(filePath);

        try (Resource base = newResource(resourceClass, basePath.toFile()))
        {
            assertThat("Exists: " + basePath, base.exists(), is(true));
            assertThat("Alias: " + basePath, base, hasNoAlias());

            Resource r = base.addPath("//foo.txt");
            assertThat("getURI()", r.getURI().toASCIIString(), containsString("//foo.txt"));

            assertThat("isAlias()", r.isAlias(), is(true));
            assertThat("getAlias()", r.getAlias(), notNullValue());
            assertThat("getAlias()", r.getAlias().toASCIIString(), containsString("/foo.txt"));
            assertThat("Exists: " + r, r.exists(), is(true));
        }
        catch (InvalidPathException e)
        {
            // Exception is acceptable
        }
    }

    @ParameterizedTest
    @MethodSource("fsResourceProvider")
    public void testAddDoubleSlash(Class<PathResource> resourceClass) throws Exception
    {
        Path dir = workDir.getEmptyPathDir();
        Files.createDirectories(dir);

        Path basePath = dir.resolve("base");
        FS.ensureDirExists(basePath);
        Path dirPath = basePath.resolve("aa");
        FS.ensureDirExists(dirPath);
        Path filePath = dirPath.resolve("foo.txt");
        Files.createFile(filePath);

        try (Resource base = newResource(resourceClass, basePath.toFile()))
        {
            assertThat("Exists: " + basePath, base.exists(), is(true));
            assertThat("Alias: " + basePath, base, hasNoAlias());

            Resource r = base.addPath("aa//foo.txt");
            assertThat("getURI()", r.getURI().toASCIIString(), containsString("aa//foo.txt"));

            assertThat("isAlias()", r.isAlias(), is(true));
            assertThat("getAlias()", r.getAlias(), notNullValue());
            assertThat("getAlias()", r.getAlias().toASCIIString(), containsString("aa/foo.txt"));
            assertThat("Exists: " + r, r.exists(), is(true));
        }
        catch (InvalidPathException e)
        {
            // Exception is acceptable
        }
    }

    @ParameterizedTest
    @MethodSource("fsResourceProvider")
    public void testEncoding(Class<PathResource> resourceClass) throws Exception
    {
        Path dir = workDir.getEmptyPathDir();
        Files.createDirectories(dir);

        Path specials = dir.resolve("a file with,spe#ials");
        Files.createFile(specials);

        try (Resource res = newResource(resourceClass, specials.toFile()))
        {
            assertThat("Specials URL", res.getURI().toASCIIString(), containsString("a%20file%20with,spe%23ials"));
            assertThat("Specials Filename", res.getFile().toString(), containsString("a file with,spe#ials"));

            res.delete();
            assertThat("File should have been deleted.", res.exists(), is(false));
        }
    }

    @ParameterizedTest
    @MethodSource("fsResourceProvider")
    public void testUtf8Dir(Class<PathResource> resourceClass) throws Exception
    {
        Path dir = workDir.getEmptyPathDir();
        Path utf8Dir;

        try
        {
            utf8Dir = dir.resolve("bãm");
            Files.createDirectories(utf8Dir);
        }
        catch (InvalidPathException e)
        {
            // if unable to create file, no point testing the rest.
            // this is the path that occurs if you have a system that doesn't support UTF-8
            // directory names (or you simply don't have a Locale set properly)
            assumeTrue(true, "Not supported on this OS");
            return;
        }

        Path file = utf8Dir.resolve("file.txt");
        Files.createFile(file);

        try (Resource base = newResource(resourceClass, utf8Dir.toFile()))
        {
            assertThat("Exists: " + utf8Dir, base.exists(), is(true));
            assertThat("Alias: " + utf8Dir, base, hasNoAlias());

            Resource r = base.addPath("file.txt");
            assertThat("Exists: " + r, r.exists(), is(true));
            assertThat("Alias: " + r, r, hasNoAlias());
        }
    }

    @ParameterizedTest
    @ValueSource(classes = PathResource.class) // FileResource does not support this
    @EnabledOnOs(WINDOWS)
    public void testUncPath(Class<PathResource> resourceClass) throws Exception
    {
        try (Resource base = newResource(resourceClass, URI.create("file:////127.0.0.1/path")))
        {
            Resource resource = base.addPath("WEB-INF/");
            assertThat("getURI()", resource.getURI().toASCIIString(), containsString("path/WEB-INF/"));
            assertThat("isAlias()", resource.isAlias(), is(false));
            assertThat("getAlias()", resource.getAlias(), nullValue());
        }
    }

    private String toString(Resource resource) throws IOException
    {
        try (InputStream inputStream = resource.getInputStream();
             ByteArrayOutputStream outputStream = new ByteArrayOutputStream())
        {
            IO.copy(inputStream, outputStream);
            return outputStream.toString("utf-8");
        }
    }

    private void touchFile(Path outputFile, String content) throws IOException
    {
        try (StringReader reader = new StringReader(content);
             BufferedWriter writer = Files.newBufferedWriter(outputFile))
        {
            IO.copy(reader, writer);
        }
    }
}<|MERGE_RESOLUTION|>--- conflicted
+++ resolved
@@ -230,11 +230,7 @@
     @ParameterizedTest
     @EnabledOnOs(WINDOWS)
     @MethodSource("fsResourceProvider")
-<<<<<<< HEAD
-    public void testBogusFilename_Windows(Class<PathResource> resourceClass)
-=======
-    public void testBogusFilenameWindows(Class resourceClass)
->>>>>>> 33a5a257
+    public void testBogusFilenameWindows(Class<PathResource> resourceClass)
     {
         // "CON" is a reserved name under windows
         assertThrows(IllegalArgumentException.class,
@@ -244,11 +240,7 @@
     @ParameterizedTest
     @EnabledOnOs({LINUX, MAC})
     @MethodSource("fsResourceProvider")
-<<<<<<< HEAD
-    public void testBogusFilename_Unix(Class<PathResource> resourceClass)
-=======
-    public void testBogusFilenameUnix(Class resourceClass)
->>>>>>> 33a5a257
+    public void testBogusFilenameUnix(Class<PathResource> resourceClass)
     {
         // A windows path is invalid under unix
         assertThrows(IllegalArgumentException.class,
@@ -257,11 +249,7 @@
 
     @ParameterizedTest
     @MethodSource("fsResourceProvider")
-<<<<<<< HEAD
-    public void testNewResource_WithSpace(Class<PathResource> resourceClass) throws Exception
-=======
-    public void testNewResourceWithSpace(Class resourceClass) throws Exception
->>>>>>> 33a5a257
+    public void testNewResourceWithSpace(Class<PathResource> resourceClass) throws Exception
     {
         Path dir = workDir.getPath().normalize().toRealPath();
 
@@ -450,11 +438,7 @@
 
     @ParameterizedTest
     @MethodSource("fsResourceProvider")
-<<<<<<< HEAD
-    public void testLastModified_NotExists(Class<PathResource> resourceClass) throws Exception
-=======
-    public void testLastModifiedNotExists(Class resourceClass) throws Exception
->>>>>>> 33a5a257
+    public void testLastModifiedNotExists(Class<PathResource> resourceClass) throws Exception
     {
         Path dir = workDir.getEmptyPathDir();
 
@@ -486,11 +470,7 @@
 
     @ParameterizedTest
     @MethodSource("fsResourceProvider")
-<<<<<<< HEAD
-    public void testLength_NotExists(Class<PathResource> resourceClass) throws Exception
-=======
-    public void testLengthNotExists(Class resourceClass) throws Exception
->>>>>>> 33a5a257
+    public void testLengthNotExists(Class<PathResource> resourceClass) throws Exception
     {
         Path dir = workDir.getEmptyPathDir();
         Files.createDirectories(dir);
@@ -525,11 +505,7 @@
 
     @ParameterizedTest
     @MethodSource("fsResourceProvider")
-<<<<<<< HEAD
-    public void testDelete_NotExists(Class<PathResource> resourceClass) throws Exception
-=======
-    public void testDeleteNotExists(Class resourceClass) throws Exception
->>>>>>> 33a5a257
+    public void testDeleteNotExists(Class<PathResource> resourceClass) throws Exception
     {
         Path dir = workDir.getEmptyPathDir();
         Files.createDirectories(dir);
@@ -1163,11 +1139,7 @@
      */
     @ParameterizedTest
     @MethodSource("fsResourceProvider")
-<<<<<<< HEAD
-    public void testExist_Normal(Class<PathResource> resourceClass) throws Exception
-=======
-    public void testExistNormal(Class resourceClass) throws Exception
->>>>>>> 33a5a257
+    public void testExistNormal(Class<PathResource> resourceClass) throws Exception
     {
         Path dir = workDir.getEmptyPathDir();
         Files.createDirectories(dir);
@@ -1246,11 +1218,7 @@
 
     @ParameterizedTest
     @MethodSource("fsResourceProvider")
-<<<<<<< HEAD
-    public void testExist_BadURINull(Class<PathResource> resourceClass) throws Exception
-=======
-    public void testExistBadURINull(Class resourceClass) throws Exception
->>>>>>> 33a5a257
+    public void testExistBadURINull(Class<PathResource> resourceClass) throws Exception
     {
         Path dir = workDir.getEmptyPathDir();
         Files.createDirectories(dir);
@@ -1277,11 +1245,7 @@
 
     @ParameterizedTest
     @MethodSource("fsResourceProvider")
-<<<<<<< HEAD
-    public void testExist_BadURINullX(Class<PathResource> resourceClass) throws Exception
-=======
-    public void testExistBadURINullX(Class resourceClass) throws Exception
->>>>>>> 33a5a257
+    public void testExistBadURINullX(Class<PathResource> resourceClass) throws Exception
     {
         Path dir = workDir.getEmptyPathDir();
         Files.createDirectories(dir);
@@ -1308,11 +1272,7 @@
 
     @ParameterizedTest
     @MethodSource("fsResourceProvider")
-<<<<<<< HEAD
-    public void testAddPath_WindowsSlash(Class<PathResource> resourceClass) throws Exception
-=======
-    public void testAddPathWindowsSlash(Class resourceClass) throws Exception
->>>>>>> 33a5a257
+    public void testAddPathWindowsSlash(Class<PathResource> resourceClass) throws Exception
     {
         Path dir = workDir.getEmptyPathDir();
         Files.createDirectories(dir);
@@ -1353,11 +1313,7 @@
 
     @ParameterizedTest
     @MethodSource("fsResourceProvider")
-<<<<<<< HEAD
-    public void testAddPath_WindowsExtensionLess(Class<PathResource> resourceClass) throws Exception
-=======
-    public void testAddPathWindowsExtensionLess(Class resourceClass) throws Exception
->>>>>>> 33a5a257
+    public void testAddPathWindowsExtensionLess(Class<PathResource> resourceClass) throws Exception
     {
         Path dir = workDir.getEmptyPathDir();
         Files.createDirectories(dir);
