--- conflicted
+++ resolved
@@ -37,19 +37,14 @@
         Log.setLog(originalLogger);
     }
     
-<<<<<<< HEAD
     @Test
     public void testDefaultLogging()
-=======
-    // @Test
-    public void testStdErrLogFormat()
->>>>>>> 84b07f35
     {
         Logger log = Log.getLogger(LogTest.class);
         log.info("Test default logging");
     }
 
-    @Test
+    // @Test
     public void testNamedLogNamed_StdErrLog()
     {
         Log.setLog(new StdErrLog());
