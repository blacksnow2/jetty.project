//
//  ========================================================================
//  Copyright (c) 1995-2019 Mort Bay Consulting Pty. Ltd.
//  ------------------------------------------------------------------------
//  All rights reserved. This program and the accompanying materials
//  are made available under the terms of the Eclipse Public License v1.0
//  and Apache License v2.0 which accompanies this distribution.
//
//      The Eclipse Public License is available at
//      http://www.eclipse.org/legal/epl-v10.html
//
//      The Apache License v2.0 is available at
//      http://www.opensource.org/licenses/apache2.0.php
//
//  You may elect to redistribute this code under either of these licenses.
//  ========================================================================
//

package org.eclipse.jetty.server;

import java.io.IOException;
import java.io.InputStream;
import java.nio.ByteBuffer;
import java.nio.CharBuffer;
import java.nio.channels.ReadableByteChannel;
import java.nio.channels.WritePendingException;
import java.nio.charset.Charset;
import java.nio.charset.CharsetEncoder;
import java.nio.charset.CoderResult;
import java.nio.charset.CodingErrorAction;
import java.util.ResourceBundle;
import java.util.concurrent.TimeUnit;
import javax.servlet.RequestDispatcher;
import javax.servlet.ServletOutputStream;
import javax.servlet.ServletRequest;
import javax.servlet.ServletResponse;
import javax.servlet.WriteListener;

import org.eclipse.jetty.http.HttpContent;
import org.eclipse.jetty.io.EofException;
import org.eclipse.jetty.util.BufferUtil;
import org.eclipse.jetty.util.Callback;
import org.eclipse.jetty.util.IO;
import org.eclipse.jetty.util.IteratingCallback;
import org.eclipse.jetty.util.SharedBlockingCallback;
import org.eclipse.jetty.util.SharedBlockingCallback.Blocker;
import org.eclipse.jetty.util.log.Log;
import org.eclipse.jetty.util.log.Logger;

/**
 * <p>{@link HttpOutput} implements {@link ServletOutputStream}
 * as required by the Servlet specification.</p>
 * <p>{@link HttpOutput} buffers content written by the application until a
 * further write will overflow the buffer, at which point it triggers a commit
 * of the response.</p>
 * <p>{@link HttpOutput} can be closed and reopened, to allow requests included
 * via {@link RequestDispatcher#include(ServletRequest, ServletResponse)} to
 * close the stream, to be reopened after the inclusion ends.</p>
 */
public class HttpOutput extends ServletOutputStream implements Runnable
{
    private static final String LSTRING_FILE = "javax.servlet.LocalStrings";
    private static ResourceBundle lStrings = ResourceBundle.getBundle(LSTRING_FILE);

    /**
     * The output state
     */
    enum State
    {
        OPEN,     // Open
        CLOSE,    // Close needed from onWriteCompletion
        CLOSING,  // Close in progress after close API called
        CLOSED    // Closed
    }

    /**
     * The API State which combines with the output State:
     * <pre>
              OPEN/BLOCKING---last----------------------------+                      CLOSED/BLOCKING
             /   |    ^                                        \                         ^  ^
            /    w    |                                         \                       /   |
           /     |   owc   +--owcL------------------->--owcL-----\---------------------+    |
          |      v    |   /                         /             V                         |
         swl  OPEN/BLOCKED----last---->CLOSE/BLOCKED----owc----->CLOSING/BLOCKED--owcL------+
          |
           \
            \
             V
          +-->OPEN/READY------last---------------------------+
         /    ^    |                                          \
        /    /     w                                           \
       |    /      |       +--owcL------------------->--owcL----\---------------------------+
       |   /       v      /                         /            V                          |
       | irt  OPEN/PENDING----last---->CLOSE/PENDING----owc---->CLOSING/PENDING--owcL----+  |
       |   \  /    |                        |                    ^     |                 |  |
      owc   \/    owc                      irf                  /     irf                |  |
       |    /\     |                        |                  /       |                 |  |
       |   /  \    V                        |                 /        |                 V  V
       | irf  OPEN/ASYNC------last----------|----------------+         |             CLOSED/ASYNC
       |   \                                |                          |                 ^  ^
        \   \                               |                          |                 |  |
         \   \                              |                          |                 |  |
          \   v                             v                          v                 |  |
           +--OPEN/UNREADY----last---->CLOSE/UNREADY----owc----->CLOSING/UNREADY--owcL---+  |
                          \                         \                                       |
                           +--owcL------------------->--owcL--------------------------------+

      swl  : setWriteListener
      w    : write
      owc  : onWriteComplete last == false
      owcL : onWriteComplete last == true
      irf  : isReady() == false
      irt  : isReady() == true
      last : close() or complete(Callback) or write of known last content
     </pre>
     */
    enum ApiState
    {
        BLOCKING, // Open in blocking mode
        BLOCKED,  // Blocked in blocking operation
        ASYNC,    // Open in async mode
        READY,    // isReady() has returned true
        PENDING,  // write operating in progress
        UNREADY,  // write operating in progress, isReady has returned false
    }

    /**
     * The HttpOutput.Interceptor is a single intercept point for all
     * output written to the HttpOutput: via writer; via output stream;
     * asynchronously; or blocking.
     * <p>
     * The Interceptor can be used to implement translations (eg Gzip) or
     * additional buffering that acts on all output.  Interceptors are
     * created in a chain, so that multiple concerns may intercept.
     * <p>
     * The {@link HttpChannel} is an {@link Interceptor} and is always the
     * last link in any Interceptor chain.
     * <p>
     * Responses are committed by the first call to
     * {@link #write(ByteBuffer, boolean, Callback)}
     * and closed by a call to {@link #write(ByteBuffer, boolean, Callback)}
     * with the last boolean set true.  If no content is available to commit
     * or close, then a null buffer is passed.
     */
    public interface Interceptor
    {
        /**
         * Write content.
         * The response is committed by the first call to write and is closed by
         * a call with last == true. Empty content buffers may be passed to
         * force a commit or close.
         *
         * @param content The content to be written or an empty buffer.
         * @param last True if this is the last call to write
         * @param callback The callback to use to indicate {@link Callback#succeeded()}
         * or {@link Callback#failed(Throwable)}.
         */
        void write(ByteBuffer content, boolean last, Callback callback);

        /**
         * @return The next Interceptor in the chain or null if this is the
         * last Interceptor in the chain.
         */
        Interceptor getNextInterceptor();

        /**
         * Reset the buffers.
         * <p>If the Interceptor contains buffers then reset them.
         *
         * @throws IllegalStateException Thrown if the response has been
         * committed and buffers and/or headers cannot be reset.
         */
        default void resetBuffer() throws IllegalStateException
        {
            Interceptor next = getNextInterceptor();
            if (next != null)
                next.resetBuffer();
        }
    }

    private static Logger LOG = Log.getLogger(HttpOutput.class);
    private static final ThreadLocal<CharsetEncoder> _encoder = new ThreadLocal<>();

    private final HttpChannel _channel;
    private final HttpChannelState _channelState;
    private final SharedBlockingCallback _writeBlocker;
    private ApiState _apiState = ApiState.BLOCKING;
    private State _state = State.OPEN;
    private boolean _softClose = false;
    private Interceptor _interceptor;
    private long _written;
    private long _flushed;
    private long _firstByteTimeStamp = -1;
    private ByteBuffer _aggregate;
    private int _bufferSize;
    private int _commitSize;
    private WriteListener _writeListener;
    private volatile Throwable _onError;
    private Callback _closedCallback;

    public HttpOutput(HttpChannel channel)
    {
        _channel = channel;
        _channelState = channel.getState();
        _interceptor = channel;
        _writeBlocker = new WriteBlocker(channel);
        HttpConfiguration config = channel.getHttpConfiguration();
        _bufferSize = config.getOutputBufferSize();
        _commitSize = config.getOutputAggregationSize();
        if (_commitSize > _bufferSize)
        {
            LOG.warn("OutputAggregationSize {} exceeds bufferSize {}", _commitSize, _bufferSize);
            _commitSize = _bufferSize;
        }
    }

    public HttpChannel getHttpChannel()
    {
        return _channel;
    }

    public Interceptor getInterceptor()
    {
        return _interceptor;
    }

    public void setInterceptor(Interceptor interceptor)
    {
        _interceptor = interceptor;
    }

    public boolean isWritten()
    {
        return _written > 0;
    }

    public long getWritten()
    {
        return _written;
    }

    public void reopen()
    {
        synchronized (_channelState)
        {
            _softClose = false;
        }
    }

    protected Blocker acquireWriteBlockingCallback() throws IOException
    {
        return _writeBlocker.acquire();
    }

<<<<<<< HEAD
    private void abort(Throwable failure)
    {
        closed();
        _channel.abort(failure);
=======
    private void channelWrite(ByteBuffer content, boolean complete) throws IOException
    {
        try (Blocker blocker = _writeBlocker.acquire())
        {
            channelWrite(content, complete, blocker);
            blocker.block();
        }
    }

    private void channelWrite(ByteBuffer content, boolean last, Callback callback)
    {
        if (_firstByteTimeStamp == -1)
        {
            long minDataRate = getHttpChannel().getHttpConfiguration().getMinResponseDataRate();
            if (minDataRate > 0)
                _firstByteTimeStamp = System.nanoTime();
            else
                _firstByteTimeStamp = Long.MAX_VALUE;
        }

        _interceptor.write(content, last, callback);
>>>>>>> c5acf965
    }

    private void onWriteComplete(boolean last, Throwable failure)
    {
        String state = null;
        boolean wake = false;
        Callback closedCallback = null;
        ByteBuffer closeContent = null;
        synchronized (_channelState)
        {
            if (LOG.isDebugEnabled())
                state = stateString();

            // Transition to CLOSED state if we were the last write or we have failed
            if (last || failure != null)
            {
                _state = State.CLOSED;
                closedCallback = _closedCallback;
                _closedCallback = null;
                releaseBuffer();
                wake = updateApiState(failure);
            }
            else if (_state == State.CLOSE)
            {
                // Somebody called close or complete while we were writing.
                // We can now send a (probably empty) last buffer and then when it completes
                // onWriteCompletion will be called again to actually execute the _completeCallback
                _state = State.CLOSING;
                closeContent = BufferUtil.hasContent(_aggregate) ? _aggregate : BufferUtil.EMPTY_BUFFER;
            }
            else
            {
                wake = updateApiState(null);
            }
        }

        if (LOG.isDebugEnabled())
            LOG.debug("onWriteComplete({},{}) {}->{} c={} cb={} w={}",
                last, failure, state, stateString(), BufferUtil.toDetailString(closeContent), closedCallback, wake);

        try
        {
            if (failure != null)
                _channel.abort(failure);

            if (closedCallback != null)
            {
                if (failure == null)
                    closedCallback.succeeded();
                else
                    closedCallback.failed(failure);
            }
            else if (closeContent != null)
            {
                channelWrite(closeContent, true, new WriteCompleteCB());
            }
        }
        finally
        {
            if (wake)
                _channel.execute(_channel); // TODO review in jetty-10 if execute is needed
        }
    }

    private boolean updateApiState(Throwable failure)
    {
        boolean wake = false;
        switch (_apiState)
        {
            case BLOCKED:
                _apiState = ApiState.BLOCKING;
                break;

            case PENDING:
                _apiState = ApiState.ASYNC;
                if (failure != null)
                {
                    _onError = failure;
                    wake = _channelState.onWritePossible();
                }
                break;

            case UNREADY:
                _apiState = ApiState.READY;
                if (failure != null)
                    _onError = failure;
                wake = _channelState.onWritePossible();
                break;

            default:
                if (_state == State.CLOSED)
                    break;
                throw new IllegalStateException(stateString());
        }
        return wake;
    }

    public void softClose()
    {
        synchronized (_channelState)
        {
            _softClose = true;
        }
    }

    public void complete(Callback callback)
    {
        // This method is invoked for the COMPLETE action handling in
        // HttpChannel.handle.  The callback passed typically will call completed
        // to finish the request cycle and so may need to asynchronously wait for:
        // a pending/blocked operation to finish and then either an async close or
        // wait for an application close to complete.
        boolean succeeded = false;
        Throwable error = null;
        ByteBuffer content = null;
        synchronized (_channelState)
        {
            switch (_state)
            {
                case CLOSED:
                    succeeded = true;
                    break;

                case CLOSE:
                case CLOSING:
                    _closedCallback = Callback.combine(_closedCallback, callback);
                    break;

                case OPEN:
                    if (_onError != null)
                    {
                        error = _onError;
                        break;
                    }

                    _closedCallback = Callback.combine(_closedCallback, callback);

                    switch (_apiState)
                    {
                        case BLOCKING:
                            // Output is idle blocking state, but we still do an async close
                            _apiState = ApiState.BLOCKED;
                            _state = State.CLOSING;
                            content = BufferUtil.hasContent(_aggregate) ? _aggregate : BufferUtil.EMPTY_BUFFER;
                            break;

                        case ASYNC:
                        case READY:
                            // Output is idle in async state, so we can do an async close
                            _apiState = ApiState.PENDING;
                            _state = State.CLOSING;
                            content = BufferUtil.hasContent(_aggregate) ? _aggregate : BufferUtil.EMPTY_BUFFER;
                            break;

                        case BLOCKED:
                        case UNREADY:
                        case PENDING:
                            // An operation is in progress, so we soft close now
                            _softClose = true;
                            // then trigger a close from onWriteComplete
                            _state = State.CLOSE;
                            break;
                    }
                    break;
            }
        }

        if (LOG.isDebugEnabled())
            LOG.debug("complete({}) {} s={} e={}, c={}", callback, stateString(), succeeded, error, BufferUtil.toDetailString(content));

        if (succeeded)
        {
            callback.succeeded();
            return;
        }

        if (error != null)
        {
            callback.failed(error);
            return;
        }

        if (content != null)
            channelWrite(content, true, new WriteCompleteCB());
    }

    /**
     * Called to indicate that the request cycle has been completed.
     */
    public void completed()
    {
        synchronized (_channelState)
        {
            _state = State.CLOSED;
        }
        releaseBuffer();
    }

    @Override
    public void close() throws IOException
    {
        ByteBuffer content = null;
        Blocker blocker = null;
        synchronized (_channelState)
        {
            if (_onError != null)
            {
                if (_onError instanceof IOException)
                    throw (IOException)_onError;
                if (_onError instanceof RuntimeException)
                    throw (RuntimeException)_onError;
                if (_onError instanceof Error)
                    throw (Error)_onError;
                throw new IOException(_onError);
            }

            switch (_state)
            {
                case CLOSED:
                    break;

                case CLOSE:
                case CLOSING:
                    switch (_apiState)
                    {
                        case BLOCKING:
                        case BLOCKED:
                            // block until CLOSED state reached.
                            blocker = _writeBlocker.acquire();
                            _closedCallback = Callback.combine(_closedCallback, blocker);
                            break;

                        default:
                            // async close with no callback, so nothing to do
                            break;
                    }
                    break;

                case OPEN:
                    switch (_apiState)
                    {
                        case BLOCKING:
                            // Output is idle blocking state, but we still do an async close
                            _apiState = ApiState.BLOCKED;
                            _state = State.CLOSING;
                            blocker = _writeBlocker.acquire();
                            content = BufferUtil.hasContent(_aggregate) ? _aggregate : BufferUtil.EMPTY_BUFFER;
                            break;

                        case BLOCKED:
                            // An blocking operation is in progress, so we soft close now
                            _softClose = true;
                            // then trigger a close from onWriteComplete
                            _state = State.CLOSE;
                            // and block until it is complete
                            blocker = _writeBlocker.acquire();
                            _closedCallback = Callback.combine(_closedCallback, blocker);
                            break;

                        case ASYNC:
                        case READY:
                            // Output is idle in async state, so we can do an async close
                            _apiState = ApiState.PENDING;
                            _state = State.CLOSING;
                            content = BufferUtil.hasContent(_aggregate) ? _aggregate : BufferUtil.EMPTY_BUFFER;
                            break;

                        case UNREADY:
                        case PENDING:
                            // An async operation is in progress, so we soft close now
                            _softClose = true;
                            // then trigger a close from onWriteComplete
                            _state = State.CLOSE;
                            break;
                    }
                    break;
            }
        }

        if (LOG.isDebugEnabled())
            LOG.debug("close() {} c={} b={}", stateString(), BufferUtil.toDetailString(content), blocker);

        if (content == null)
        {
            if (blocker == null)
                // nothing to do or block for.
                return;

            // Just wait for some other close to finish.
            try (Blocker b = blocker)
            {
                b.block();
            }
        }
        else
        {
            if (blocker == null)
            {
                // Do an async close
                channelWrite(content, true, new WriteCompleteCB());
            }
            else
            {
                // Do a blocking close
                try (Blocker b = blocker)
                {
                    channelWrite(content, true, blocker);
                    b.block();
                    onWriteComplete(true, null);
                }
                catch (Throwable t)
                {
                    onWriteComplete(true, t);
                }
            }
        }
    }

    public ByteBuffer getBuffer()
    {
        return _aggregate;
    }

    public ByteBuffer acquireBuffer()
    {
        if (_aggregate == null)
            _aggregate = _channel.getByteBufferPool().acquire(getBufferSize(), _channel.isUseOutputDirectByteBuffers());
        return _aggregate;
    }

    private void releaseBuffer()
    {
        if (_aggregate != null)
        {
            _channel.getConnector().getByteBufferPool().release(_aggregate);
            _aggregate = null;
        }
    }

    public boolean isClosed()
    {
        synchronized (_channelState)
        {
            return _softClose || (_state != State.OPEN);
        }
    }

    public boolean isAsync()
    {
        synchronized (_channelState)
        {
            switch (_apiState)
            {
                case ASYNC:
                case READY:
                case PENDING:
                case UNREADY:
                    return true;
                default:
                    return false;
            }
        }
    }

    @Override
    public void flush() throws IOException
    {
        ByteBuffer content = null;
        synchronized (_channelState)
        {
            switch (_state)
            {
                case CLOSED:
                case CLOSING:
                    return;

                default:
                {
                    switch (_apiState)
                    {
                        case BLOCKING:
                            _apiState = ApiState.BLOCKED;
                            content = BufferUtil.hasContent(_aggregate) ? _aggregate : BufferUtil.EMPTY_BUFFER;
                            break;

                        case ASYNC:
                        case PENDING:
                            throw new IllegalStateException("isReady() not called: " + stateString());

                        case READY:
                            _apiState = ApiState.PENDING;
                            break;

                        case UNREADY:
                            throw new WritePendingException();

                        default:
                            throw new IllegalStateException(stateString());
                    }
                }
            }
        }

        if (content == null)
            new AsyncFlush(false).iterate();
        else
        {
            try
            {
                channelWrite(content, false);
                onWriteComplete(false, null);
            }
            catch (Throwable t)
            {
                onWriteComplete(false, t);
                throw t;
            }
        }
    }

<<<<<<< HEAD
    private void write(ByteBuffer content, boolean complete) throws IOException
    {
        try (Blocker blocker = _writeBlocker.acquire())
        {
            write(content, complete, blocker);
            blocker.block();
            if (complete)
                closed();
        }
        catch (Exception failure)
        {
            if (LOG.isDebugEnabled())
                LOG.debug(failure);
            abort(failure);
            if (failure instanceof IOException)
                throw failure;
            throw new IOException(failure);
        }
    }

    protected void write(ByteBuffer content, boolean complete, Callback callback)
    {
        if (_firstByteTimeStamp == -1)
        {
            long minDataRate = getHttpChannel().getHttpConfiguration().getMinResponseDataRate();
            if (minDataRate > 0)
                _firstByteTimeStamp = System.nanoTime();
            else
                _firstByteTimeStamp = Long.MAX_VALUE;
        }
        _interceptor.write(content, complete, callback);
=======
    private void checkWritable() throws EofException
    {
        if (_softClose)
                throw new EofException("Closed");

        switch (_state)
        {
            case CLOSED:
            case CLOSING:
                throw new EofException("Closed");

            default:
                break;
        }

        if (_onError != null)
            throw new EofException(_onError);
>>>>>>> c5acf965
    }

    @Override
    public void write(byte[] b, int off, int len) throws IOException
    {
        boolean last;
        boolean aggregate;
        boolean flush;

        // Async or Blocking ?
        boolean async;
        synchronized (_channelState)
        {
            checkWritable();
            long written = _written + len;
            int space = _aggregate == null ? getBufferSize() : BufferUtil.space(_aggregate);
            last = _channel.getResponse().isAllContentWritten(written);
            // Write will be aggregated if:
            //  + it is smaller than the commitSize
            //  + is not the last one, or is last but will fit in an already allocated aggregate buffer.
            aggregate = len <= _commitSize && (!last || BufferUtil.hasContent(_aggregate) && len <= space);
            flush = last || !aggregate || len >= space;

            if (last && _state == State.OPEN)
                _state = State.CLOSING;

            switch (_apiState)
            {
                case BLOCKING:
                    _apiState = flush ? ApiState.BLOCKED : ApiState.BLOCKING;
                    async = false;
                    break;

                case ASYNC:
                    throw new IllegalStateException("isReady() not called: " + stateString());

                case READY:
                    async = true;
                    _apiState = flush ? ApiState.PENDING : ApiState.ASYNC;
                    break;

                case PENDING:
                case UNREADY:
                    throw new WritePendingException();

                default:
                    throw new IllegalStateException(stateString());
            }

            _written = written;

            // Should we aggregate?
            if (aggregate)
            {
                acquireBuffer();
                int filled = BufferUtil.fill(_aggregate, b, off, len);

                // return if we are not complete, not full and filled all the content
                if (!flush)
                    return;

                // adjust offset/length
                off += filled;
                len -= filled;
            }
        }

        if (async)
        {
            // Do the asynchronous writing from the callback
            new AsyncWrite(b, off, len, last).iterate();
            return;
        }

        // Blocking write
        try
        {
            // flush any content from the aggregate
            if (BufferUtil.hasContent(_aggregate))
            {
                channelWrite(_aggregate, last && len == 0);

                // should we fill aggregate again from the buffer?
                if (len > 0 && !last && len <= _commitSize && len <= BufferUtil.space(_aggregate))
                {
                    BufferUtil.append(_aggregate, b, off, len);
                    return;
                }
            }

            // write any remaining content in the buffer directly
            if (len > 0)
            {
<<<<<<< HEAD
                final int p = view.position();
                final int l = p + getBufferSize();
                view.limit(p + getBufferSize());
                write(view, false);
                len -= getBufferSize();
                view.limit(l + Math.min(len, getBufferSize()));
                view.position(l);
=======
                // write a buffer capacity at a time to avoid JVM pooling large direct buffers
                // http://bugs.sun.com/bugdatabase/view_bug.do?bug_id=6210541
                ByteBuffer view = ByteBuffer.wrap(b, off, len);

                while (len > getBufferSize())
                {
                    int p = view.position();
                    int l = p + getBufferSize();
                    view.limit(l);
                    channelWrite(view, false);
                    view.limit(p + len);
                    view.position(l);
                    len -= getBufferSize();
                }
                channelWrite(view, last);
>>>>>>> c5acf965
            }
            else if (last)
            {
                channelWrite(BufferUtil.EMPTY_BUFFER, true);
            }

            onWriteComplete(last, null);
        }
        catch (Throwable t)
        {
            onWriteComplete(last, t);
            throw t;
        }
    }

    public void write(ByteBuffer buffer) throws IOException
    {
        // This write always bypasses aggregate buffer
        int len = BufferUtil.length(buffer);
        boolean flush;
        boolean last;

        // Async or Blocking ?
        boolean async;
        synchronized (_channelState)
        {
            checkWritable();
            long written = _written + len;
            last = _channel.getResponse().isAllContentWritten(_written);
            flush = last || len > 0 || BufferUtil.hasContent(_aggregate);

            if (last && _state == State.OPEN)
                _state = State.CLOSING;

            switch (_apiState)
            {
                case BLOCKING:
                    async = false;
                    _apiState = flush ? ApiState.BLOCKED : ApiState.BLOCKING;
                    break;

                case ASYNC:
                    throw new IllegalStateException("isReady() not called: " + stateString());

                case READY:
                    async = true;
                    _apiState = flush ? ApiState.PENDING : ApiState.ASYNC;
                    break;

                case PENDING:
                case UNREADY:
                    throw new WritePendingException();

                default:
                    throw new IllegalStateException(stateString());
            }
            _written = written;
        }

        if (!flush)
            return;

        if (async)
        {
            new AsyncWrite(buffer, last).iterate();
        }
        else
        {
            try
            {
                // Blocking write
                // flush any content from the aggregate
                if (BufferUtil.hasContent(_aggregate))
                    channelWrite(_aggregate, last && len == 0);

                // write any remaining content in the buffer directly
                if (len > 0)
                    channelWrite(buffer, last);
                else if (last)
                    channelWrite(BufferUtil.EMPTY_BUFFER, true);

                onWriteComplete(last, null);
            }
            catch (Throwable t)
            {
                onWriteComplete(last, t);
                throw t;
            }
        }
    }

    @Override
    public void write(int b) throws IOException
    {
        boolean flush;
        boolean last;
        // Async or Blocking ?

        boolean async = false;
        synchronized (_channelState)
        {
            checkWritable();
            long written = _written + 1;
            int space = _aggregate == null ? getBufferSize() : BufferUtil.space(_aggregate);
            last = _channel.getResponse().isAllContentWritten(written);
            flush = last || space == 1;

            if (last && _state == State.OPEN)
                _state = State.CLOSING;

            switch (_apiState)
            {
                case BLOCKING:
                    _apiState = flush ? ApiState.BLOCKED : ApiState.BLOCKING;
                    break;

                case ASYNC:
                    throw new IllegalStateException("isReady() not called: " + stateString());

                case READY:
                    async = true;
                    _apiState = flush ? ApiState.PENDING : ApiState.ASYNC;
                    break;

                case PENDING:
                case UNREADY:
                    throw new WritePendingException();

                default:
                    throw new IllegalStateException(stateString());
            }
            _written = written;

            acquireBuffer();
            BufferUtil.append(_aggregate, (byte)b);
        }

        // Check if all written or full
        if (!flush)
            return;

        if (async)
            // Do the asynchronous writing from the callback
            new AsyncFlush(last).iterate();
        else
        {
            try
            {
                channelWrite(_aggregate, last);
                onWriteComplete(last, null);
            }
            catch (Throwable t)
            {
                onWriteComplete(last, t);
                throw t;
            }
        }
    }

    @Override
    public void print(String s) throws IOException
    {
        print(s, false);
    }

    private void print(String s, boolean eoln) throws IOException
    {
        if (isClosed())
            throw new IOException("Closed");

        String charset = _channel.getResponse().getCharacterEncoding();
        CharsetEncoder encoder = _encoder.get();
        if (encoder == null || !encoder.charset().name().equalsIgnoreCase(charset))
        {
            encoder = Charset.forName(charset).newEncoder();
            encoder.onMalformedInput(CodingErrorAction.REPLACE);
            encoder.onUnmappableCharacter(CodingErrorAction.REPLACE);
            _encoder.set(encoder);
        }
        else
        {
            encoder.reset();
        }

        CharBuffer in = CharBuffer.wrap(s);
        CharBuffer crlf = eoln ? CharBuffer.wrap("\r\n") : null;
        ByteBuffer out = getHttpChannel().getByteBufferPool().acquire((int)(1 + (s.length() + 2) * encoder.averageBytesPerChar()), false);
        BufferUtil.flipToFill(out);

        for (; ; )
        {
            CoderResult result;
            if (in.hasRemaining())
            {
                result = encoder.encode(in, out, crlf == null);
                if (result.isUnderflow())
                    if (crlf == null)
                        break;
                    else
                        continue;
            }
            else if (crlf != null && crlf.hasRemaining())
            {
                result = encoder.encode(crlf, out, true);
                if (result.isUnderflow())
                {
                    if (!encoder.flush(out).isUnderflow())
                        result.throwException();
                    break;
                }
            }
            else
                break;

            if (result.isOverflow())
            {
                BufferUtil.flipToFlush(out, 0);
                ByteBuffer bigger = BufferUtil.ensureCapacity(out, out.capacity() + s.length() + 2);
                getHttpChannel().getByteBufferPool().release(out);
                BufferUtil.flipToFill(bigger);
                out = bigger;
                continue;
            }

            result.throwException();
        }
        BufferUtil.flipToFlush(out, 0);
        write(out.array(), out.arrayOffset(), out.remaining());
        getHttpChannel().getByteBufferPool().release(out);
    }

    @Override
    public void println(String s) throws IOException
    {
        print(s, true);
    }

    @Override
    public void println(boolean b) throws IOException
    {
        println(lStrings.getString(b ? "value.true" : "value.false"));
    }

    @Override
    public void println(char c) throws IOException
    {
        println(String.valueOf(c));
    }

    @Override
    public void println(int i) throws IOException
    {
        println(String.valueOf(i));
    }

    @Override
    public void println(long l) throws IOException
    {
        println(String.valueOf(l));
    }

    @Override
    public void println(float f) throws IOException
    {
        println(String.valueOf(f));
    }

    @Override
    public void println(double d) throws IOException
    {
        println(String.valueOf(d));
    }

    /**
     * Blocking send of whole content.
     *
     * @param content The whole content to send
     * @throws IOException if the send fails
     */
    public void sendContent(ByteBuffer content) throws IOException
    {
        if (LOG.isDebugEnabled())
            LOG.debug("sendContent({})", BufferUtil.toDetailString(content));

        _written += content.remaining();
        channelWrite(content, true);
    }

    /**
     * Blocking send of stream content.
     *
     * @param in The stream content to send
     * @throws IOException if the send fails
     */
    public void sendContent(InputStream in) throws IOException
    {
        try (Blocker blocker = _writeBlocker.acquire())
        {
            new InputStreamWritingCB(in, blocker).iterate();
            blocker.block();
        }
    }

    /**
     * Blocking send of channel content.
     *
     * @param in The channel content to send
     * @throws IOException if the send fails
     */
    public void sendContent(ReadableByteChannel in) throws IOException
    {
        try (Blocker blocker = _writeBlocker.acquire())
        {
            new ReadableByteChannelWritingCB(in, blocker).iterate();
            blocker.block();
        }
    }

    /**
     * Blocking send of HTTP content.
     *
     * @param content The HTTP content to send
     * @throws IOException if the send fails
     */
    public void sendContent(HttpContent content) throws IOException
    {
        try (Blocker blocker = _writeBlocker.acquire())
        {
            sendContent(content, blocker);
            blocker.block();
        }
    }

    /**
     * Asynchronous send of whole content.
     *
     * @param content The whole content to send
     * @param callback The callback to use to notify success or failure
     */
    public void sendContent(ByteBuffer content, final Callback callback)
    {
        if (LOG.isDebugEnabled())
            LOG.debug("sendContent(buffer={},{})", BufferUtil.toDetailString(content), callback);

        if (prepareSendContent(content.remaining(), callback))
            channelWrite(content, true,
                new Callback.Nested(callback)
                {
                    @Override
                    public void succeeded()
                    {
                        onWriteComplete(true, null);
                        super.succeeded();
                    }

                    @Override
                    public void failed(Throwable x)
                    {
                        onWriteComplete(true, x);
                        super.failed(x);
                    }
                });
    }

    /**
     * Asynchronous send of stream content.
     * The stream will be closed after reading all content.
     *
     * @param in The stream content to send
     * @param callback The callback to use to notify success or failure
     */
    public void sendContent(InputStream in, Callback callback)
    {
        if (LOG.isDebugEnabled())
            LOG.debug("sendContent(stream={},{})", in, callback);

        if (prepareSendContent(0, callback))
            new InputStreamWritingCB(in, callback).iterate();
    }

    /**
     * Asynchronous send of channel content.
     * The channel will be closed after reading all content.
     *
     * @param in The channel content to send
     * @param callback The callback to use to notify success or failure
     */
    public void sendContent(ReadableByteChannel in, Callback callback)
    {
        if (LOG.isDebugEnabled())
            LOG.debug("sendContent(channel={},{})", in, callback);

        if (prepareSendContent(0, callback))
            new ReadableByteChannelWritingCB(in, callback).iterate();
    }

    private boolean prepareSendContent(int len, Callback callback)
    {
        synchronized (_channelState)
        {
            if (BufferUtil.hasContent(_aggregate))
            {
                callback.failed(new IOException("cannot sendContent() after write()"));
                return false;
            }
            if (_channel.isCommitted())
            {
                callback.failed(new IOException("cannot sendContent(), output already committed"));
                return false;
            }

            switch (_state)
            {
                case CLOSED:
                case CLOSING:
                    callback.failed(new EofException("Closed"));
                    return false;

                default:
                    _state = State.CLOSING;
                    break;
            }

            if (_onError != null)
            {
                callback.failed(_onError);
                return false;
            }

            if (_apiState != ApiState.BLOCKING)
                throw new IllegalStateException(stateString());
            _apiState = ApiState.PENDING;
            if (len > 0)
                _written += len;
            return true;
        }
    }

    /**
     * Asynchronous send of HTTP content.
     *
     * @param httpContent The HTTP content to send
     * @param callback The callback to use to notify success or failure
     */
    public void sendContent(HttpContent httpContent, Callback callback)
    {
        if (LOG.isDebugEnabled())
            LOG.debug("sendContent(http={},{})", httpContent, callback);

        ByteBuffer buffer = _channel.isUseOutputDirectByteBuffers() ? httpContent.getDirectBuffer() : null;
        if (buffer == null)
            buffer = httpContent.getIndirectBuffer();

        if (buffer != null)
        {
            sendContent(buffer, callback);
            return;
        }

        ReadableByteChannel rbc = null;
        try
        {
            rbc = httpContent.getReadableByteChannel();
        }
        catch (Throwable x)
        {
            LOG.debug(x);
        }
        if (rbc != null)
        {
            // Close of the rbc is done by the async sendContent
            sendContent(rbc, callback);
            return;
        }

        InputStream in = null;
        try
        {
            in = httpContent.getInputStream();
        }
        catch (Throwable x)
        {
            LOG.debug(x);
        }
<<<<<<< HEAD
        catch (Throwable th)
        {
            abort(th);
            callback.failed(th);
=======
        if (in != null)
        {
            sendContent(in, callback);
            return;
>>>>>>> c5acf965
        }

        Throwable cause = new IllegalArgumentException("unknown content for " + httpContent);
        _channel.abort(cause);
        callback.failed(cause);
    }

    public int getBufferSize()
    {
        return _bufferSize;
    }

    public void setBufferSize(int size)
    {
        _bufferSize = size;
        _commitSize = size;
    }

    /**
     * <p>Invoked when bytes have been flushed to the network.</p>
     * <p>The number of flushed bytes may be different from the bytes written
     * by the application if an {@link Interceptor} changed them, for example
     * by compressing them.</p>
     *
     * @param bytes the number of bytes flushed
     * @throws IOException if the minimum data rate, when set, is not respected
     * @see org.eclipse.jetty.io.WriteFlusher.Listener
     */
    public void onFlushed(long bytes) throws IOException
    {
        if (_firstByteTimeStamp == -1 || _firstByteTimeStamp == Long.MAX_VALUE)
            return;
        long minDataRate = getHttpChannel().getHttpConfiguration().getMinResponseDataRate();
        _flushed += bytes;
        long elapsed = System.nanoTime() - _firstByteTimeStamp;
        long minFlushed = minDataRate * TimeUnit.NANOSECONDS.toMillis(elapsed) / TimeUnit.SECONDS.toMillis(1);
        if (LOG.isDebugEnabled())
            LOG.debug("Flushed bytes min/actual {}/{}", minFlushed, _flushed);
        if (_flushed < minFlushed)
        {
            IOException ioe = new IOException(String.format("Response content data rate < %d B/s", minDataRate));
            _channel.abort(ioe);
            throw ioe;
        }
    }

    public void recycle()
    {
        synchronized (_channelState)
        {
            _state = State.OPEN;
            _apiState = ApiState.BLOCKING;
            _softClose = false;
            _interceptor = _channel;
            HttpConfiguration config = _channel.getHttpConfiguration();
            _bufferSize = config.getOutputBufferSize();
            _commitSize = config.getOutputAggregationSize();
            if (_commitSize > _bufferSize)
                _commitSize = _bufferSize;
            releaseBuffer();
            _written = 0;
            _writeListener = null;
            _onError = null;
            _firstByteTimeStamp = -1;
            _flushed = 0;
            _closedCallback = null;
        }
    }

    public void resetBuffer()
    {
        _interceptor.resetBuffer();
        if (BufferUtil.hasContent(_aggregate))
            BufferUtil.clear(_aggregate);
        _written = 0;
    }

    @Override
    public void setWriteListener(WriteListener writeListener)
    {
        if (!_channel.getState().isAsync())
            throw new IllegalStateException("!ASYNC: " + stateString());
        boolean wake;
        synchronized (_channelState)
        {
            if (_apiState != ApiState.BLOCKING)
                throw new IllegalStateException("!OPEN" + stateString());
            _apiState = ApiState.READY;
            _writeListener = writeListener;
            wake = _channel.getState().onWritePossible();
        }
        if (wake)
            _channel.execute(_channel);
    }

    @Override
    public boolean isReady()
    {
        synchronized (_channelState)
        {
            switch (_apiState)
            {
                case BLOCKING:
                case READY:
                    return true;

                case ASYNC:
                    _apiState = ApiState.READY;
                    return true;

                case PENDING:
                    _apiState = ApiState.UNREADY;
                    return false;

                case BLOCKED:
                case UNREADY:
                    return false;

                default:
                    throw new IllegalStateException(stateString());
            }
        }
    }

    @Override
    public void run()
    {
        Throwable error = null;

        synchronized (_channelState)
        {
            if (_onError != null)
            {
                error = _onError;
                _onError = null;
            }
        }

        try
        {
            if (error == null)
            {
                if (LOG.isDebugEnabled())
                    LOG.debug("onWritePossible");
                _writeListener.onWritePossible();
                return;
            }
        }
        catch (Throwable t)
        {
            error = t;
        }
        try
        {
            if (LOG.isDebugEnabled())
                LOG.debug("onError", error);
            _writeListener.onError(error);
        }
        catch (Throwable t)
        {
            if (LOG.isDebugEnabled())
                LOG.debug(t);
        }
        finally
        {
            IO.close(this);
        }
    }

    private String stateString()
    {
        return String.format("s=%s,api=%s,sc=%b,e=%s", _state, _apiState, _softClose, _onError);
    }

    @Override
    public String toString()
    {
        synchronized (_channelState)
        {
            return String.format("%s@%x{%s}", this.getClass().getSimpleName(), hashCode(), stateString());
        }
    }

    private abstract class ChannelWriteCB extends IteratingCallback
    {
        final boolean _last;

        ChannelWriteCB(boolean last)
        {
            _last = last;
        }

        @Override
        public InvocationType getInvocationType()
        {
            return InvocationType.NON_BLOCKING;
        }

        @Override
        protected void onCompleteSuccess()
        {
            onWriteComplete(_last, null);
        }

        @Override
        public void onCompleteFailure(Throwable e)
        {
            onWriteComplete(_last, e);
        }
    }

    private abstract class NestedChannelWriteCB extends ChannelWriteCB
    {
        final Callback _callback;

        NestedChannelWriteCB(Callback callback, boolean last)
        {
            super(last);
            _callback = callback;
        }

        @Override
        protected void onCompleteSuccess()
        {
            try
            {
                super.onCompleteSuccess();
            }
            finally
            {
                _callback.succeeded();
            }
        }

        @Override
        public void onCompleteFailure(Throwable e)
        {
            try
            {
                super.onCompleteFailure(e);
            }
            catch (Throwable t)
            {
                if (t != e)
                    e.addSuppressed(t);
            }
            finally
            {
                _callback.failed(e);
            }
        }
    }

    private class AsyncFlush extends ChannelWriteCB
    {
        volatile boolean _flushed;

        AsyncFlush(boolean last)
        {
            super(last);
        }

        @Override
        protected Action process() throws Exception
        {
            if (BufferUtil.hasContent(_aggregate))
            {
                _flushed = true;
                channelWrite(_aggregate, false, this);
                return Action.SCHEDULED;
            }

            if (!_flushed)
            {
                _flushed = true;
                channelWrite(BufferUtil.EMPTY_BUFFER, false, this);
                return Action.SCHEDULED;
            }

            return Action.SUCCEEDED;
        }
    }

    private class AsyncWrite extends ChannelWriteCB
    {
        private final ByteBuffer _buffer;
        private final ByteBuffer _slice;
        private final int _len;
        volatile boolean _completed;

        AsyncWrite(byte[] b, int off, int len, boolean last)
        {
            super(last);
            _buffer = ByteBuffer.wrap(b, off, len);
            _len = len;
            // always use a view for large byte arrays to avoid JVM pooling large direct buffers
            _slice = _len < getBufferSize() ? null : _buffer.duplicate();
        }

        AsyncWrite(ByteBuffer buffer, boolean last)
        {
            super(last);
            _buffer = buffer;
            _len = buffer.remaining();
            // Use a slice buffer for large indirect to avoid JVM pooling large direct buffers
            if (_buffer.isDirect() || _len < getBufferSize())
                _slice = null;
            else
            {
                _slice = _buffer.duplicate();
            }
        }

        @Override
        protected Action process() throws Exception
        {
            // flush any content from the aggregate
            if (BufferUtil.hasContent(_aggregate))
            {
                _completed = _len == 0;
                channelWrite(_aggregate, _last && _completed, this);
                return Action.SCHEDULED;
            }

            // Can we just aggregate the remainder?
            if (!_last && _len < BufferUtil.space(_aggregate) && _len < _commitSize)
            {
                int position = BufferUtil.flipToFill(_aggregate);
                BufferUtil.put(_buffer, _aggregate);
                BufferUtil.flipToFlush(_aggregate, position);
                return Action.SUCCEEDED;
            }

            // Is there data left to write?
            if (_buffer.hasRemaining())
            {
                // if there is no slice, just write it
                if (_slice == null)
                {
                    _completed = true;
                    channelWrite(_buffer, _last, this);
                    return Action.SCHEDULED;
                }

                // otherwise take a slice
                int p = _buffer.position();
                int l = Math.min(getBufferSize(), _buffer.remaining());
                int pl = p + l;
                _slice.limit(pl);
                _buffer.position(pl);
                _slice.position(p);
                _completed = !_buffer.hasRemaining();
                channelWrite(_slice, _last && _completed, this);
                return Action.SCHEDULED;
            }

            // all content written, but if we have not yet signal completion, we
            // need to do so
            if (_last && !_completed)
            {
                _completed = true;
                channelWrite(BufferUtil.EMPTY_BUFFER, true, this);
                return Action.SCHEDULED;
            }

            if (LOG.isDebugEnabled() && _completed)
                LOG.debug("EOF of {}", this);

            return Action.SUCCEEDED;
        }
    }

    /**
     * An iterating callback that will take content from an
     * InputStream and write it to the associated {@link HttpChannel}.
     * A non direct buffer of size {@link HttpOutput#getBufferSize()} is used.
     * This callback is passed to the {@link HttpChannel#write(ByteBuffer, boolean, Callback)} to
     * be notified as each buffer is written and only once all the input is consumed will the
     * wrapped {@link Callback#succeeded()} method be called.
     */
    private class InputStreamWritingCB extends NestedChannelWriteCB
    {
        private final InputStream _in;
        private final ByteBuffer _buffer;
        private boolean _eof;
        private boolean _closed;

        InputStreamWritingCB(InputStream in, Callback callback)
        {
            super(callback, true);
            _in = in;
            // Reading from InputStream requires byte[], don't use direct buffers.
            _buffer = _channel.getByteBufferPool().acquire(getBufferSize(), false);
        }

        @Override
        protected Action process() throws Exception
        {
            // Only return if EOF has previously been read and thus
            // a write done with EOF=true
            if (_eof)
            {
                if (LOG.isDebugEnabled())
                    LOG.debug("EOF of {}", this);
                if (!_closed)
                {
                    _closed = true;
                    _channel.getByteBufferPool().release(_buffer);
                    IO.close(_in);
                }

                return Action.SUCCEEDED;
            }

            // Read until buffer full or EOF
            int len = 0;
            while (len < _buffer.capacity() && !_eof)
            {
                int r = _in.read(_buffer.array(), _buffer.arrayOffset() + len, _buffer.capacity() - len);
                if (r < 0)
                    _eof = true;
                else
                    len += r;
            }

            // write what we have
            _buffer.position(0);
            _buffer.limit(len);
            _written += len;
            channelWrite(_buffer, _eof, this);
            return Action.SCHEDULED;
        }

        @Override
        public void onCompleteFailure(Throwable x)
        {
            try
            {
                _channel.getByteBufferPool().release(_buffer);
            }
            finally
            {
                super.onCompleteFailure(x);
            }
        }
    }

    /**
     * An iterating callback that will take content from a
     * ReadableByteChannel and write it to the {@link HttpChannel}.
     * A {@link ByteBuffer} of size {@link HttpOutput#getBufferSize()} is used that will be direct if
     * {@link HttpChannel#isUseOutputDirectByteBuffers()} is true.
     * This callback is passed to the {@link HttpChannel#write(ByteBuffer, boolean, Callback)} to
     * be notified as each buffer is written and only once all the input is consumed will the
     * wrapped {@link Callback#succeeded()} method be called.
     */
    private class ReadableByteChannelWritingCB extends NestedChannelWriteCB
    {
        private final ReadableByteChannel _in;
        private final ByteBuffer _buffer;
        private boolean _eof;
        private boolean _closed;

        ReadableByteChannelWritingCB(ReadableByteChannel in, Callback callback)
        {
            super(callback, true);
            _in = in;
            _buffer = _channel.getByteBufferPool().acquire(getBufferSize(), _channel.isUseOutputDirectByteBuffers());
        }

        @Override
        protected Action process() throws Exception
        {
            // Only return if EOF has previously been read and thus
            // a write done with EOF=true
            if (_eof)
            {
                if (LOG.isDebugEnabled())
                    LOG.debug("EOF of {}", this);
                if (!_closed)
                {
                    _closed = true;
                    _channel.getByteBufferPool().release(_buffer);
                    IO.close(_in);
                }
                return Action.SUCCEEDED;
            }

            // Read from stream until buffer full or EOF
            BufferUtil.clearToFill(_buffer);
            while (_buffer.hasRemaining() && !_eof)
            {
                _eof = (_in.read(_buffer)) < 0;
            }

            // write what we have
            BufferUtil.flipToFlush(_buffer, 0);
            _written += _buffer.remaining();
            channelWrite(_buffer, _eof, this);

            return Action.SCHEDULED;
        }

        @Override
        public void onCompleteFailure(Throwable x)
        {
            _channel.getByteBufferPool().release(_buffer);
            IO.close(_in);
            super.onCompleteFailure(x);
        }
    }

    private static class WriteBlocker extends SharedBlockingCallback
    {
        private final HttpChannel _channel;

        private WriteBlocker(HttpChannel channel)
        {
            _channel = channel;
        }
    }

    private class WriteCompleteCB implements Callback
    {
        final Callback _callback;

        WriteCompleteCB()
        {
            this(null);
        }

        WriteCompleteCB(Callback callback)
        {
            _callback = callback;
        }

        @Override
        public void succeeded()
        {
            onWriteComplete(true, null);
            if (_callback != null)
                _callback.succeeded();
        }

        @Override
        public void failed(Throwable x)
        {
            onWriteComplete(true, x);
            if (_callback != null)
                _callback.succeeded();
        }
    }
}<|MERGE_RESOLUTION|>--- conflicted
+++ resolved
@@ -252,12 +252,6 @@
         return _writeBlocker.acquire();
     }
 
-<<<<<<< HEAD
-    private void abort(Throwable failure)
-    {
-        closed();
-        _channel.abort(failure);
-=======
     private void channelWrite(ByteBuffer content, boolean complete) throws IOException
     {
         try (Blocker blocker = _writeBlocker.acquire())
@@ -279,7 +273,6 @@
         }
 
         _interceptor.write(content, last, callback);
->>>>>>> c5acf965
     }
 
     private void onWriteComplete(boolean last, Throwable failure)
@@ -700,39 +693,6 @@
         }
     }
 
-<<<<<<< HEAD
-    private void write(ByteBuffer content, boolean complete) throws IOException
-    {
-        try (Blocker blocker = _writeBlocker.acquire())
-        {
-            write(content, complete, blocker);
-            blocker.block();
-            if (complete)
-                closed();
-        }
-        catch (Exception failure)
-        {
-            if (LOG.isDebugEnabled())
-                LOG.debug(failure);
-            abort(failure);
-            if (failure instanceof IOException)
-                throw failure;
-            throw new IOException(failure);
-        }
-    }
-
-    protected void write(ByteBuffer content, boolean complete, Callback callback)
-    {
-        if (_firstByteTimeStamp == -1)
-        {
-            long minDataRate = getHttpChannel().getHttpConfiguration().getMinResponseDataRate();
-            if (minDataRate > 0)
-                _firstByteTimeStamp = System.nanoTime();
-            else
-                _firstByteTimeStamp = Long.MAX_VALUE;
-        }
-        _interceptor.write(content, complete, callback);
-=======
     private void checkWritable() throws EofException
     {
         if (_softClose)
@@ -750,7 +710,6 @@
 
         if (_onError != null)
             throw new EofException(_onError);
->>>>>>> c5acf965
     }
 
     @Override
@@ -844,15 +803,6 @@
             // write any remaining content in the buffer directly
             if (len > 0)
             {
-<<<<<<< HEAD
-                final int p = view.position();
-                final int l = p + getBufferSize();
-                view.limit(p + getBufferSize());
-                write(view, false);
-                len -= getBufferSize();
-                view.limit(l + Math.min(len, getBufferSize()));
-                view.position(l);
-=======
                 // write a buffer capacity at a time to avoid JVM pooling large direct buffers
                 // http://bugs.sun.com/bugdatabase/view_bug.do?bug_id=6210541
                 ByteBuffer view = ByteBuffer.wrap(b, off, len);
@@ -868,7 +818,6 @@
                     len -= getBufferSize();
                 }
                 channelWrite(view, last);
->>>>>>> c5acf965
             }
             else if (last)
             {
@@ -1353,17 +1302,10 @@
         {
             LOG.debug(x);
         }
-<<<<<<< HEAD
-        catch (Throwable th)
-        {
-            abort(th);
-            callback.failed(th);
-=======
         if (in != null)
         {
             sendContent(in, callback);
             return;
->>>>>>> c5acf965
         }
 
         Throwable cause = new IllegalArgumentException("unknown content for " + httpContent);
