--- conflicted
+++ resolved
@@ -24,22 +24,12 @@
 import java.util.Locale;
 import java.util.Map;
 import java.util.function.Supplier;
-<<<<<<< HEAD
-=======
-import javax.servlet.ServletOutputStream;
-import javax.servlet.ServletResponse;
-import javax.servlet.ServletResponseWrapper;
-import javax.servlet.http.Cookie;
-import javax.servlet.http.HttpServletRequest;
-import javax.servlet.http.HttpServletResponse;
-import javax.servlet.http.HttpServletResponseWrapper;
-import javax.servlet.http.HttpSession;
->>>>>>> 7f2859ab
 
 import jakarta.servlet.ServletOutputStream;
 import jakarta.servlet.ServletResponse;
 import jakarta.servlet.ServletResponseWrapper;
 import jakarta.servlet.http.Cookie;
+import jakarta.servlet.http.HttpServletRequest;
 import jakarta.servlet.http.HttpServletResponse;
 import jakarta.servlet.http.HttpServletResponseWrapper;
 import jakarta.servlet.http.HttpSession;
@@ -614,7 +604,7 @@
      *                 is relative to the root, otherwise it is relative to the request path.
      * @return the full redirect "Location" URL (including scheme, host, port, path, etc...)
      */
-    public static String toRedirectURI(final HttpServletRequest request, String location)
+    public static String toRedirectURI(HttpServletRequest request, String location)
     {
         // is the URI absolute already?
         if (!URIUtil.hasScheme(location))
