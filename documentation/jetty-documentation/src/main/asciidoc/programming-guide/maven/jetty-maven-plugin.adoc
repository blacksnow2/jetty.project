--- conflicted
+++ resolved
@@ -42,13 +42,8 @@
 [IMPORTANT]
 ====
 While the Jetty Maven Plugin can be very useful for development we do not recommend its use in a _production capacity_.
-<<<<<<< HEAD
 In order for the plugin to work it needs to leverage many internal Maven APIs and Maven itself it not a production deployment tool.
-We recommend either the traditional link:{DISTGUIDE}[distribution] deployment approach or using xref:advanced-embedding[embedded Jetty].
-=======
-In order for the plugin to work it needs to leverage many internal Maven apis and Maven itself it not a production deployment tool.
 We recommend either the traditional xrefr:og-deploy[distribution] deployment approach or using xref:og-arch[embedded Jetty].
->>>>>>> 326a6807
 ====
 
 [[get-up-and-running]]
@@ -146,13 +141,8 @@
 The name of the connector, which is useful for configuring contexts to respond only on particular connectors.
 idleTimeout:::
 Maximum idle time for a connection.
-<<<<<<< HEAD
-You could instead configure the connectors in a standard xref:jetty-xml-config[Jetty xml config file] and put its location into the `jettyXml` parameter.
-Note that since Jetty 9.0 it is no longer possible to configure a xref:maven-config-https[https connector] directly in the pom.xml: you need to xref:maven-config-https[use Jetty xml config files to do it].
-=======
 You could instead configure the connectors in a standard xref:og-xml[jetty xml config file] and put its location into the `jettyXml` parameter.
 Note that since Jetty 9.0 it is no longer possible to configure a https connector directly in the pom.xml: you need to use jetty xml config files to do it.
->>>>>>> 326a6807
 loginServices::
 Optional.
 A list of `org.eclipse.jetty.security.LoginService` implementations. Note that there is no default realm.
@@ -753,11 +743,7 @@
 You can calculate the effective web.xml for any pre-built war file by setting the `&lt;webApp&gt;&lt;war&gt;` parameter, or you can calculate it for the unassembled webapp by setting all of the usual `&lt;webApp&gt;` parameters as for `jetty:run`.
 
 Other useful information about your webapp that is produced as part of the analysis is also stored as context parameters in the effective-web.xml.
-<<<<<<< HEAD
-The effective-web.xml can be used in conjunction with the xref:quickstart-webapp[Quickstart] feature to quickly start your webapp (note that Quickstart is not appropriate for the mvn Jetty goals).
-=======
 The effective-web.xml can be used in conjunction with the xref:og-quickstart[Quickstart] feature to quickly start your webapp (note that Quickstart is not appropriate for the mvn jetty goals).
->>>>>>> 326a6807
 
 The effective web.xml from these combined sources is generated into a file, which by default is `target/effective-web.xml`, but can be changed by setting the `effectiveWebXml` configuration parameter.
 
