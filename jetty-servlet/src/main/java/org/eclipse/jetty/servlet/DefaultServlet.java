--- conflicted
+++ resolved
@@ -502,15 +502,8 @@
 
             if ((_welcomeServlets || _welcomeExactServlets) && welcomeServlet == null)
             {
-<<<<<<< HEAD
                 ServletHandler.MappedServlet entry = _servletHandler.getMappedServlet(welcomeInContext);
-                @SuppressWarnings("ReferenceEquality")
-                boolean isDefaultHolder = (entry.getServletHolder() != _defaultHolder);
-                if (entry != null && isDefaultHolder &&
-=======
-                MappedResource<ServletHolder> entry = _servletHandler.getMappedServlet(welcomeInContext);
-                if (entry != null && entry.getResource().getServletInstance() != this &&
->>>>>>> 7a0de6af
+                if (entry != null && entry.getServletHolder().getServletInstance() != this &&
                     (_welcomeServlets || (_welcomeExactServlets && entry.getPathSpec().getDeclaration().equals(welcomeInContext))))
                     welcomeServlet = welcomeInContext;
             }
