//
//  ========================================================================
//  Copyright (c) 1995-2016 Mort Bay Consulting Pty. Ltd.
//  ------------------------------------------------------------------------
//  All rights reserved. This program and the accompanying materials
//  are made available under the terms of the Eclipse Public License v1.0
//  and Apache License v2.0 which accompanies this distribution.
//
//      The Eclipse Public License is available at
//      http://www.eclipse.org/legal/epl-v10.html
//
//      The Apache License v2.0 is available at
//      http://www.opensource.org/licenses/apache2.0.php
//
//  You may elect to redistribute this code under either of these licenses.
//  ========================================================================
//

package org.eclipse.jetty.servlet;

import java.io.BufferedReader;
import java.io.IOException;
import java.io.StringReader;
import java.util.concurrent.TimeUnit;

import javax.servlet.AsyncContext;
import javax.servlet.AsyncEvent;
import javax.servlet.AsyncListener;
import javax.servlet.DispatcherType;
import javax.servlet.RequestDispatcher;
import javax.servlet.ServletException;
import javax.servlet.http.HttpServlet;
import javax.servlet.http.HttpServletRequest;
import javax.servlet.http.HttpServletResponse;
import javax.servlet.http.HttpServletResponseWrapper;

<<<<<<< HEAD
=======
import org.eclipse.jetty.http.HttpParser;
import org.eclipse.jetty.server.Connector;
>>>>>>> ca5bedb9
import org.eclipse.jetty.server.Handler;
import org.eclipse.jetty.server.HttpChannel;
import org.eclipse.jetty.server.HttpConnectionFactory;
import org.eclipse.jetty.server.LocalConnector;
import org.eclipse.jetty.server.QuietServletException;
import org.eclipse.jetty.server.Request;
import org.eclipse.jetty.server.Server;
import org.eclipse.jetty.server.handler.DefaultHandler;
import org.eclipse.jetty.server.handler.HandlerList;
import org.eclipse.jetty.util.log.StacklessLogging;
import org.junit.After;
import org.junit.Assert;
import org.junit.Before;
import org.junit.Test;

import static org.hamcrest.Matchers.containsString;
import static org.hamcrest.Matchers.equalTo;
import static org.hamcrest.Matchers.startsWith;
import static org.junit.Assert.assertEquals;
import static org.junit.Assert.assertThat;
import static org.junit.Assert.assertTrue;

/**
 * This tests the correct functioning of the AsyncContext
 * <p/>
 * tests for #371649 and #371635
 */
public class AsyncContextTest
{
    private Server _server;
    private ServletContextHandler _contextHandler;
    private LocalConnector _connector;

    @Before
    public void setUp() throws Exception
    {
        _server = new Server();
        _connector = new LocalConnector(_server);
        _connector.setIdleTimeout(5000);
        _connector.getConnectionFactory(HttpConnectionFactory.class).getHttpConfiguration().setSendDateHeader(false);
        _server.addConnector(_connector);

        _contextHandler = new ServletContextHandler(ServletContextHandler.NO_SESSIONS);
        _contextHandler.setContextPath("/ctx");
        _contextHandler.addServlet(new ServletHolder(new TestServlet()), "/servletPath");
        _contextHandler.addServlet(new ServletHolder(new TestServlet()), "/path with spaces/servletPath");
        _contextHandler.addServlet(new ServletHolder(new TestServlet2()), "/servletPath2");
        _contextHandler.addServlet(new ServletHolder(new TestStartThrowServlet()), "/startthrow/*");
        _contextHandler.addServlet(new ServletHolder(new ForwardingServlet()), "/forward");
        _contextHandler.addServlet(new ServletHolder(new AsyncDispatchingServlet()), "/dispatchingServlet");
        _contextHandler.addServlet(new ServletHolder(new ExpireServlet()), "/expire/*");
        _contextHandler.addServlet(new ServletHolder(new BadExpireServlet()), "/badexpire/*");
        _contextHandler.addServlet(new ServletHolder(new ErrorServlet()), "/error/*");

        ErrorPageErrorHandler error_handler = new ErrorPageErrorHandler();
        _contextHandler.setErrorHandler(error_handler);
        error_handler.addErrorPage(500, "/error/500");
        error_handler.addErrorPage(IOException.class.getName(), "/error/IOE");

        HandlerList handlers = new HandlerList();
        handlers.setHandlers(new Handler[]
                {_contextHandler, new DefaultHandler()});

        _server.setHandler(handlers);
        _server.start();
    }

    @After
    public void after() throws Exception
    {
        _server.stop();
    }

    @Test
    public void testSimpleAsyncContext() throws Exception
    {
        String request =
                "GET /ctx/servletPath HTTP/1.1\r\n" +
                "Host: localhost\r\n" +
                "Connection: close\r\n" +
                "\r\n";
        String responseString = _connector.getResponses(request);

        assertThat(responseString, startsWith("HTTP/1.1 200 "));
        assertThat(responseString, containsString("doGet:getServletPath:/servletPath"));
        assertThat(responseString, containsString("doGet:async:getServletPath:/servletPath"));
        assertThat(responseString, containsString("async:run:attr:servletPath:/servletPath"));
    }

    @Test
    public void testStartThrow() throws Exception
    {
        String request =
                "GET /ctx/startthrow HTTP/1.1\r\n" +
                "Host: localhost\r\n" +
                "Connection: close\r\n" +
                "\r\n";
        String responseString = _connector.getResponses(request,10,TimeUnit.MINUTES);

        assertThat(responseString, startsWith("HTTP/1.1 500 "));
        assertThat(responseString, containsString("ERROR: /error"));
        assertThat(responseString, containsString("PathInfo= /IOE"));
        assertThat(responseString, containsString("EXCEPTION: org.eclipse.jetty.server.QuietServletException: java.io.IOException: Test"));
    }

    @Test
    public void testStartDispatchThrow() throws Exception
    {
        String request = "" +
                "GET /ctx/startthrow?dispatch=true HTTP/1.1\r\n" +
                "Host: localhost\r\n" +
                "Connection: close\r\n" +
                "\r\n";
        String responseString = _connector.getResponses(request);

        assertThat(responseString, startsWith("HTTP/1.1 500 "));
        assertThat(responseString, containsString("ERROR: /error"));
        assertThat(responseString, containsString("PathInfo= /IOE"));
        assertThat(responseString, containsString("EXCEPTION: org.eclipse.jetty.server.QuietServletException: java.io.IOException: Test"));
    }

    @Test
    public void testStartCompleteThrow() throws Exception
    {
        String request = "GET /ctx/startthrow?complete=true HTTP/1.1\r\n" +
                "Host: localhost\r\n" +
                "Content-Type: application/x-www-form-urlencoded\r\n" +
                "Connection: close\r\n" +
                "\r\n";
        String responseString = _connector.getResponses(request);

        BufferedReader br = new BufferedReader(new StringReader(responseString));

        assertEquals("HTTP/1.1 500 Server Error", br.readLine());
        br.readLine();// connection close
        br.readLine();// server
        br.readLine();// empty
        Assert.assertEquals("ERROR: /error", br.readLine());
        Assert.assertEquals("PathInfo= /IOE", br.readLine());
        Assert.assertEquals("EXCEPTION: org.eclipse.jetty.server.QuietServletException: java.io.IOException: Test", br.readLine());
    }

    @Test
    public void testStartFlushCompleteThrow() throws Exception
    {
<<<<<<< HEAD
        String request = "GET /ctx/startthrow?flush=true&complete=true HTTP/1.1\r\n" +
                "Host: localhost\r\n" +
                "Content-Type: application/x-www-form-urlencoded\r\n" +
                "Connection: close\r\n" +
                "\r\n";
        String responseString = _connector.getResponses(request);
=======
        try(StacklessLogging stackless = new StacklessLogging(HttpChannel.class))
        {
            String request = "GET /ctx/startthrow?flush=true&complete=true HTTP/1.1\r\n" + 
                    "Host: localhost\r\n" + 
                    "Content-Type: application/x-www-form-urlencoded\r\n" + 
                    "Connection: close\r\n" + 
                    "\r\n";
            String responseString = _connector.getResponses(request);
>>>>>>> ca5bedb9

            BufferedReader br = new BufferedReader(new StringReader(responseString));

<<<<<<< HEAD
        assertEquals("HTTP/1.1 200 OK", br.readLine());
        br.readLine();// connection close
        br.readLine();// server
        br.readLine();// empty

        Assert.assertEquals("error servlet", "completeBeforeThrow", br.readLine());
=======
            assertEquals("HTTP/1.1 200 OK",br.readLine());
            br.readLine();// connection close
            br.readLine();// server
            br.readLine();// empty

            Assert.assertEquals("error servlet","completeBeforeThrow",br.readLine());
        }
>>>>>>> ca5bedb9
    }

    @Test
    public void testDispatchAsyncContext() throws Exception
    {
        String request = "GET /ctx/servletPath?dispatch=true HTTP/1.1\r\n" + "Host: localhost\r\n" + "Content-Type: application/x-www-form-urlencoded\r\n"
                + "Connection: close\r\n" + "\r\n";
        String responseString = _connector.getResponses(request);

        BufferedReader br = parseHeader(responseString);

        Assert.assertEquals("servlet gets right path", "doGet:getServletPath:/servletPath2", br.readLine());
        Assert.assertEquals("async context gets right path in get", "doGet:async:getServletPath:/servletPath2", br.readLine());
        Assert.assertEquals("servlet path attr is original", "async:run:attr:servletPath:/servletPath", br.readLine());
        Assert.assertEquals("path info attr is correct", "async:run:attr:pathInfo:null", br.readLine());
        Assert.assertEquals("query string attr is correct", "async:run:attr:queryString:dispatch=true", br.readLine());
        Assert.assertEquals("context path attr is correct", "async:run:attr:contextPath:/ctx", br.readLine());
        Assert.assertEquals("request uri attr is correct", "async:run:attr:requestURI:/ctx/servletPath", br.readLine());

        try
        {
            __asyncContext.getRequest();
            Assert.fail();
        }
        catch (IllegalStateException e)
        {

        }
    }

    @Test
    public void testDispatchAsyncContextEncodedPathAndQueryString() throws Exception
    {
        String request = "GET /ctx/path%20with%20spaces/servletPath?dispatch=true&queryStringWithEncoding=space%20space HTTP/1.1\r\n" + "Host: localhost\r\n" + "Content-Type: application/x-www-form-urlencoded\r\n"
                + "Connection: close\r\n" + "\r\n";
        String responseString = _connector.getResponses(request);

        BufferedReader br = parseHeader(responseString);

        assertThat("servlet gets right path", br.readLine(), equalTo("doGet:getServletPath:/servletPath2"));
        assertThat("async context gets right path in get", br.readLine(), equalTo("doGet:async:getServletPath:/servletPath2"));
        assertThat("servlet path attr is original", br.readLine(), equalTo("async:run:attr:servletPath:/path with spaces/servletPath"));
        assertThat("path info attr is correct", br.readLine(), equalTo("async:run:attr:pathInfo:null"));
        assertThat("query string attr is correct", br.readLine(), equalTo("async:run:attr:queryString:dispatch=true&queryStringWithEncoding=space%20space"));
        assertThat("context path attr is correct", br.readLine(), equalTo("async:run:attr:contextPath:/ctx"));
        assertThat("request uri attr is correct", br.readLine(), equalTo("async:run:attr:requestURI:/ctx/path%20with%20spaces/servletPath"));
    }

    @Test
    public void testSimpleWithContextAsyncContext() throws Exception
    {
        String request = "GET /ctx/servletPath HTTP/1.1\r\n" + "Host: localhost\r\n" + "Content-Type: application/x-www-form-urlencoded\r\n"
                + "Connection: close\r\n" + "\r\n";

        String responseString = _connector.getResponses(request);

        BufferedReader br = parseHeader(responseString);

        Assert.assertEquals("servlet gets right path", "doGet:getServletPath:/servletPath", br.readLine());
        Assert.assertEquals("async context gets right path in get", "doGet:async:getServletPath:/servletPath", br.readLine());
        Assert.assertEquals("async context gets right path in async", "async:run:attr:servletPath:/servletPath", br.readLine());
    }

    @Test
    public void testDispatchWithContextAsyncContext() throws Exception
    {
        String request = "GET /ctx/servletPath?dispatch=true HTTP/1.1\r\n" + "Host: localhost\r\n" + "Content-Type: application/x-www-form-urlencoded\r\n"
                + "Connection: close\r\n" + "\r\n";

        String responseString = _connector.getResponses(request);

        BufferedReader br = parseHeader(responseString);

        Assert.assertEquals("servlet gets right path", "doGet:getServletPath:/servletPath2", br.readLine());
        Assert.assertEquals("async context gets right path in get", "doGet:async:getServletPath:/servletPath2", br.readLine());
        Assert.assertEquals("servlet path attr is original", "async:run:attr:servletPath:/servletPath", br.readLine());
        Assert.assertEquals("path info attr is correct", "async:run:attr:pathInfo:null", br.readLine());
        Assert.assertEquals("query string attr is correct", "async:run:attr:queryString:dispatch=true", br.readLine());
        Assert.assertEquals("context path attr is correct", "async:run:attr:contextPath:/ctx", br.readLine());
        Assert.assertEquals("request uri attr is correct", "async:run:attr:requestURI:/ctx/servletPath", br.readLine());
    }

    @Test
    public void testDispatch() throws Exception
    {
        String request = "GET /ctx/forward HTTP/1.1\r\n" + "Host: localhost\r\n" + "Content-Type: application/x-www-form-urlencoded\r\n" + "Connection: close\r\n"
                + "\r\n";

        String responseString = _connector.getResponses(request);
        BufferedReader br = parseHeader(responseString);
        assertThat("!ForwardingServlet", br.readLine(), equalTo("Dispatched back to ForwardingServlet"));
    }

    @Test
    public void testDispatchRequestResponse() throws Exception
    {
        String request = "GET /ctx/forward?dispatchRequestResponse=true HTTP/1.1\r\n" +
                "Host: localhost\r\n" +
                "Content-Type: application/x-www-form-urlencoded\r\n" +
                "Connection: close\r\n" +
                "\r\n";

        String responseString = _connector.getResponses(request);

        BufferedReader br = parseHeader(responseString);

        assertThat("!AsyncDispatchingServlet", br.readLine(), equalTo("Dispatched back to AsyncDispatchingServlet"));
    }

    private BufferedReader parseHeader(String responseString) throws IOException
    {
        BufferedReader br = new BufferedReader(new StringReader(responseString));

        assertEquals("HTTP/1.1 200 OK", br.readLine());

        br.readLine();// connection close
        br.readLine();// server
        br.readLine();// empty
        return br;
    }

    private class ForwardingServlet extends HttpServlet
    {
        private static final long serialVersionUID = 1L;

        @Override
        protected void doGet(final HttpServletRequest request, final HttpServletResponse response) throws ServletException, IOException
        {
            if (request.getDispatcherType() == DispatcherType.ASYNC)
            {
                response.getOutputStream().print("Dispatched back to ForwardingServlet");
            }
            else
            {
                request.getRequestDispatcher("/dispatchingServlet").forward(request, response);
            }
        }
    }

    public static volatile AsyncContext __asyncContext;

    private class AsyncDispatchingServlet extends HttpServlet
    {
        private static final long serialVersionUID = 1L;

        @Override
        protected void doGet(HttpServletRequest req, final HttpServletResponse response) throws ServletException, IOException
        {
            Request request = (Request)req;
            if (request.getDispatcherType() == DispatcherType.ASYNC)
            {
                response.getOutputStream().print("Dispatched back to AsyncDispatchingServlet");
            }
            else
            {
                boolean wrapped = false;
                final AsyncContext asyncContext;
                if (request.getParameter("dispatchRequestResponse") != null)
                {
                    wrapped = true;
                    asyncContext = request.startAsync(request, new Wrapper(response));
                    __asyncContext = asyncContext;
                }
                else
                {
                    asyncContext = request.startAsync();
                    __asyncContext = asyncContext;
                }

                new Thread(new DispatchingRunnable(asyncContext, wrapped)).start();
            }
        }
    }

    @Test
    public void testExpire() throws Exception
    {
        String request = "GET /ctx/expire HTTP/1.1\r\n" +
                "Host: localhost\r\n" +
                "Content-Type: application/x-www-form-urlencoded\r\n" +
                "Connection: close\r\n" +
                "\r\n";
        String responseString = _connector.getResponses(request);

        BufferedReader br = new BufferedReader(new StringReader(responseString));

        assertEquals("HTTP/1.1 500 Server Error", br.readLine());

        br.readLine();// connection close
        br.readLine();// server
        br.readLine();// empty

        Assert.assertEquals("error servlet", "ERROR: /error", br.readLine());
    }

    @Test
    public void testBadExpire() throws Exception
    {
        String request = "GET /ctx/badexpire HTTP/1.1\r\n" +
                "Host: localhost\r\n" +
                "Content-Type: application/x-www-form-urlencoded\r\n" +
                "Connection: close\r\n" +
                "\r\n";
        String responseString = _connector.getResponses(request);

        BufferedReader br = new BufferedReader(new StringReader(responseString));

        assertEquals("HTTP/1.1 500 Server Error", br.readLine());
        br.readLine();// connection close
        br.readLine();// server
        br.readLine();// empty

        Assert.assertEquals("error servlet", "ERROR: /error", br.readLine());
        Assert.assertEquals("error servlet", "PathInfo= /500", br.readLine());
        Assert.assertEquals("error servlet", "EXCEPTION: java.lang.RuntimeException: TEST", br.readLine());
    }

    private class DispatchingRunnable implements Runnable
    {
        private AsyncContext asyncContext;
        private boolean wrapped;

        public DispatchingRunnable(AsyncContext asyncContext, boolean wrapped)
        {
            this.asyncContext = asyncContext;
            this.wrapped = wrapped;
        }

        public void run()
        {
            if (wrapped)
                assertTrue(asyncContext.getResponse() instanceof Wrapper);
            asyncContext.dispatch();
        }
    }

    @After
    public void tearDown() throws Exception
    {
        _server.stop();
        _server.join();
    }


    private class ErrorServlet extends HttpServlet
    {
        private static final long serialVersionUID = 1L;

        @Override
        protected void doGet(HttpServletRequest request, HttpServletResponse response) throws ServletException, IOException
        {
            response.getOutputStream().print("ERROR: " + request.getServletPath() + "\n");
            response.getOutputStream().print("PathInfo= " + request.getPathInfo() + "\n");
            if (request.getAttribute(RequestDispatcher.ERROR_EXCEPTION) != null)
                response.getOutputStream().print("EXCEPTION: " + request.getAttribute(RequestDispatcher.ERROR_EXCEPTION) + "\n");
        }
    }

    private class ExpireServlet extends HttpServlet
    {
        private static final long serialVersionUID = 1L;

        @Override
        protected void doGet(HttpServletRequest request, HttpServletResponse response) throws ServletException, IOException
        {
            if (request.getDispatcherType() == DispatcherType.REQUEST)
            {
                AsyncContext asyncContext = request.startAsync();
                asyncContext.setTimeout(100);
            }
        }
    }

    private class BadExpireServlet extends HttpServlet
    {
        private static final long serialVersionUID = 1L;

        @Override
        protected void doGet(HttpServletRequest request, HttpServletResponse response) throws ServletException, IOException
        {
            if (request.getDispatcherType() == DispatcherType.REQUEST)
            {
                AsyncContext asyncContext = request.startAsync();
                asyncContext.addListener(new AsyncListener()
                {
                    @Override
                    public void onTimeout(AsyncEvent event) throws IOException
                    {
                        throw new RuntimeException("TEST");
                    }

                    @Override
                    public void onStartAsync(AsyncEvent event) throws IOException
                    {
                    }

                    @Override
                    public void onError(AsyncEvent event) throws IOException
                    {
                    }

                    @Override
                    public void onComplete(AsyncEvent event) throws IOException
                    {
                    }
                });
                asyncContext.setTimeout(100);
            }
        }
    }

    private class TestServlet extends HttpServlet
    {
        private static final long serialVersionUID = 1L;

        @Override
        protected void doGet(HttpServletRequest request, HttpServletResponse response) throws ServletException, IOException
        {
            if (request.getParameter("dispatch") != null)
            {
                AsyncContext asyncContext = request.startAsync(request, response);
                __asyncContext = asyncContext;
                asyncContext.dispatch("/servletPath2");
            }
            else
            {
                response.getOutputStream().print("doGet:getServletPath:" + request.getServletPath() + "\n");
                AsyncContext asyncContext = request.startAsync(request, response);
                __asyncContext = asyncContext;
                response.getOutputStream().print("doGet:async:getServletPath:" + ((HttpServletRequest)asyncContext.getRequest()).getServletPath() + "\n");
                asyncContext.start(new AsyncRunnable(asyncContext));

            }
        }
    }

    private class TestServlet2 extends HttpServlet
    {
        private static final long serialVersionUID = 1L;

        @Override
        protected void doGet(HttpServletRequest request, HttpServletResponse response) throws ServletException, IOException
        {
            response.getOutputStream().print("doGet:getServletPath:" + request.getServletPath() + "\n");
            AsyncContext asyncContext = request.startAsync(request, response);
            __asyncContext = asyncContext;
            response.getOutputStream().print("doGet:async:getServletPath:" + ((HttpServletRequest)asyncContext.getRequest()).getServletPath() + "\n");
            asyncContext.start(new AsyncRunnable(asyncContext));
        }
    }

    private class TestStartThrowServlet extends HttpServlet
    {
        private static final long serialVersionUID = 1L;

        @Override
        protected void doGet(HttpServletRequest request, HttpServletResponse response) throws ServletException, IOException
        {
            if (request.getDispatcherType() == DispatcherType.REQUEST)
            {
                request.startAsync(request, response);

                if (Boolean.valueOf(request.getParameter("dispatch")))
                {
                    request.getAsyncContext().dispatch();
                }

                if (Boolean.valueOf(request.getParameter("complete")))
                {
                    response.getOutputStream().write("completeBeforeThrow".getBytes());
                    if (Boolean.valueOf(request.getParameter("flush")))
                        response.flushBuffer();
                    request.getAsyncContext().complete();
                }

                throw new QuietServletException(new IOException("Test"));
            }
        }
    }

    private class AsyncRunnable implements Runnable
    {
        private AsyncContext _context;

        public AsyncRunnable(AsyncContext context)
        {
            _context = context;
        }

        @Override
        public void run()
        {
            HttpServletRequest req = (HttpServletRequest)_context.getRequest();

            try
            {
                _context.getResponse().getOutputStream().print("async:run:attr:servletPath:" + req.getAttribute(AsyncContext.ASYNC_SERVLET_PATH) + "\n");
                _context.getResponse().getOutputStream().print("async:run:attr:pathInfo:" + req.getAttribute(AsyncContext.ASYNC_PATH_INFO) + "\n");
                _context.getResponse().getOutputStream().print("async:run:attr:queryString:" + req.getAttribute(AsyncContext.ASYNC_QUERY_STRING) + "\n");
                _context.getResponse().getOutputStream().print("async:run:attr:contextPath:" + req.getAttribute(AsyncContext.ASYNC_CONTEXT_PATH) + "\n");
                _context.getResponse().getOutputStream().print("async:run:attr:requestURI:" + req.getAttribute(AsyncContext.ASYNC_REQUEST_URI) + "\n");
            }
            catch (IOException e)
            {
                e.printStackTrace();
            }
            _context.complete();
        }
    }

    private class Wrapper extends HttpServletResponseWrapper
    {
        public Wrapper(HttpServletResponse response)
        {
            super(response);
        }
    }


}<|MERGE_RESOLUTION|>--- conflicted
+++ resolved
@@ -34,11 +34,7 @@
 import javax.servlet.http.HttpServletResponse;
 import javax.servlet.http.HttpServletResponseWrapper;
 
-<<<<<<< HEAD
-=======
 import org.eclipse.jetty.http.HttpParser;
-import org.eclipse.jetty.server.Connector;
->>>>>>> ca5bedb9
 import org.eclipse.jetty.server.Handler;
 import org.eclipse.jetty.server.HttpChannel;
 import org.eclipse.jetty.server.HttpConnectionFactory;
@@ -184,14 +180,6 @@
     @Test
     public void testStartFlushCompleteThrow() throws Exception
     {
-<<<<<<< HEAD
-        String request = "GET /ctx/startthrow?flush=true&complete=true HTTP/1.1\r\n" +
-                "Host: localhost\r\n" +
-                "Content-Type: application/x-www-form-urlencoded\r\n" +
-                "Connection: close\r\n" +
-                "\r\n";
-        String responseString = _connector.getResponses(request);
-=======
         try(StacklessLogging stackless = new StacklessLogging(HttpChannel.class))
         {
             String request = "GET /ctx/startthrow?flush=true&complete=true HTTP/1.1\r\n" + 
@@ -200,18 +188,9 @@
                     "Connection: close\r\n" + 
                     "\r\n";
             String responseString = _connector.getResponses(request);
->>>>>>> ca5bedb9
 
             BufferedReader br = new BufferedReader(new StringReader(responseString));
 
-<<<<<<< HEAD
-        assertEquals("HTTP/1.1 200 OK", br.readLine());
-        br.readLine();// connection close
-        br.readLine();// server
-        br.readLine();// empty
-
-        Assert.assertEquals("error servlet", "completeBeforeThrow", br.readLine());
-=======
             assertEquals("HTTP/1.1 200 OK",br.readLine());
             br.readLine();// connection close
             br.readLine();// server
@@ -219,7 +198,6 @@
 
             Assert.assertEquals("error servlet","completeBeforeThrow",br.readLine());
         }
->>>>>>> ca5bedb9
     }
 
     @Test
