//
//  ========================================================================
//  Copyright (c) 1995-2013 Mort Bay Consulting Pty. Ltd.
//  ------------------------------------------------------------------------
//  All rights reserved. This program and the accompanying materials
//  are made available under the terms of the Eclipse Public License v1.0
//  and Apache License v2.0 which accompanies this distribution.
//
//      The Eclipse Public License is available at
//      http://www.eclipse.org/legal/epl-v10.html
//
//      The Apache License v2.0 is available at
//      http://www.opensource.org/licenses/apache2.0.php
//
//  You may elect to redistribute this code under either of these licenses.
//  ========================================================================
//

package org.eclipse.jetty.websocket.server;

import java.io.IOException;
import java.net.URISyntaxException;
import java.util.ArrayList;
import java.util.Collection;
import java.util.Collections;
import java.util.HashMap;
import java.util.List;
import java.util.Map;
import java.util.Queue;
import java.util.concurrent.ConcurrentLinkedQueue;
import java.util.concurrent.Executor;

import javax.servlet.http.HttpServletRequest;
import javax.servlet.http.HttpServletResponse;

import org.eclipse.jetty.http.HttpStatus;
import org.eclipse.jetty.io.ByteBufferPool;
import org.eclipse.jetty.io.EndPoint;
import org.eclipse.jetty.io.MappedByteBufferPool;
import org.eclipse.jetty.server.HttpConnection;
import org.eclipse.jetty.util.component.ContainerLifeCycle;
import org.eclipse.jetty.util.log.Log;
import org.eclipse.jetty.util.log.Logger;
import org.eclipse.jetty.util.thread.ScheduledExecutorScheduler;
import org.eclipse.jetty.util.thread.Scheduler;
import org.eclipse.jetty.websocket.api.UpgradeRequest;
import org.eclipse.jetty.websocket.api.UpgradeResponse;
import org.eclipse.jetty.websocket.api.WebSocketException;
import org.eclipse.jetty.websocket.api.WebSocketPolicy;
import org.eclipse.jetty.websocket.api.extensions.ExtensionFactory;
import org.eclipse.jetty.websocket.common.LogicalConnection;
import org.eclipse.jetty.websocket.common.SessionFactory;
import org.eclipse.jetty.websocket.common.WebSocketSession;
import org.eclipse.jetty.websocket.common.WebSocketSessionFactory;
import org.eclipse.jetty.websocket.common.events.EventDriver;
import org.eclipse.jetty.websocket.common.events.EventDriverFactory;
import org.eclipse.jetty.websocket.common.extensions.ExtensionStack;
import org.eclipse.jetty.websocket.common.extensions.WebSocketExtensionFactory;
import org.eclipse.jetty.websocket.servlet.ServletUpgradeRequest;
import org.eclipse.jetty.websocket.servlet.ServletUpgradeResponse;
import org.eclipse.jetty.websocket.servlet.WebSocketCreator;
import org.eclipse.jetty.websocket.servlet.WebSocketServletFactory;

/**
 * Factory to create WebSocket connections
 */
public class WebSocketServerFactory extends ContainerLifeCycle implements WebSocketCreator, WebSocketServletFactory
{
    public static interface Listener
    {
        void onWebSocketServerFactoryStarted(WebSocketServerFactory factory);

        void onWebSocketServerFactoryStopped(WebSocketServerFactory factory);
    }

    private static final Logger LOG = Log.getLogger(WebSocketServerFactory.class);
    private static final ThreadLocal<UpgradeContext> ACTIVE_CONTEXT = new ThreadLocal<>();

    public static UpgradeContext getActiveUpgradeContext()
    {
        return ACTIVE_CONTEXT.get();
    }

    protected static void setActiveUpgradeContext(UpgradeContext connection)
    {
        ACTIVE_CONTEXT.set(connection);
    }

    private final Map<Integer, WebSocketHandshake> handshakes = new HashMap<>();
    {
        handshakes.put(HandshakeRFC6455.VERSION,new HandshakeRFC6455());
    }

    /**
     * Have the factory maintain 1 and only 1 scheduler. All connections share this scheduler.
     */
    private final Scheduler scheduler = new ScheduledExecutorScheduler();
    private final Queue<WebSocketSession> sessions = new ConcurrentLinkedQueue<>();
    private final String supportedVersions;
    private final WebSocketPolicy basePolicy;
    private final EventDriverFactory eventDriverFactory;
    private final WebSocketExtensionFactory extensionFactory;
    private List<WebSocketServerFactory.Listener> listeners = new ArrayList<>();
    private SessionFactory sessionFactory;
    private WebSocketCreator creator;
    private List<Class<?>> registeredSocketClasses;

    public WebSocketServerFactory()
    {
        this(WebSocketPolicy.newServerPolicy(),new MappedByteBufferPool());
    }

    public WebSocketServerFactory(WebSocketPolicy policy)
    {
        this(policy,new MappedByteBufferPool());
    }

    public WebSocketServerFactory(WebSocketPolicy policy, ByteBufferPool bufferPool)
    {
        addBean(scheduler);
        addBean(bufferPool);

        this.registeredSocketClasses = new ArrayList<>();

        this.basePolicy = policy;
        this.eventDriverFactory = new EventDriverFactory(basePolicy);
        this.extensionFactory = new WebSocketExtensionFactory(basePolicy,bufferPool);
        this.sessionFactory = new WebSocketSessionFactory();
        this.creator = this;

        // Create supportedVersions
        List<Integer> versions = new ArrayList<>();
        for (int v : handshakes.keySet())
        {
            versions.add(v);
        }
        Collections.sort(versions,Collections.reverseOrder()); // newest first
        StringBuilder rv = new StringBuilder();
        for (int v : versions)
        {
            if (rv.length() > 0)
            {
                rv.append(", ");
            }
            rv.append(v);
        }
        supportedVersions = rv.toString();
    }

    @Override
    public boolean acceptWebSocket(HttpServletRequest request, HttpServletResponse response) throws IOException
    {
<<<<<<< HEAD
        return acceptWebSocket(getCreator(),request,response);
    }

    @Override
    public boolean acceptWebSocket(WebSocketCreator creator, HttpServletRequest request, HttpServletResponse response) throws IOException
    {
        ServletWebSocketRequest sockreq = new ServletWebSocketRequest(request);
        ServletWebSocketResponse sockresp = new ServletWebSocketResponse(response);

        UpgradeContext context = getActiveUpgradeContext();
        if (context == null)
        {
            context = new UpgradeContext();
            setActiveUpgradeContext(context);
        }
        context.setRequest(sockreq);
        context.setResponse(sockresp);
=======
        try
        {
            ServletUpgradeRequest sockreq = new ServletUpgradeRequest(request);
            ServletUpgradeResponse sockresp = new ServletUpgradeResponse(response);

            WebSocketCreator creator = getCreator();

            UpgradeContext context = getActiveUpgradeContext();
            if (context == null)
            {
                context = new UpgradeContext();
                setActiveUpgradeContext(context);
            }
            context.setRequest(sockreq);
            context.setResponse(sockresp);
>>>>>>> 0e4fbcb1

            Object websocketPojo = creator.createWebSocket(sockreq,sockresp);

            // Handle response forbidden (and similar paths)
            if (sockresp.isCommitted())
            {
                return false;
            }

            if (websocketPojo == null)
            {
                // no creation, sorry
                response.sendError(HttpServletResponse.SC_SERVICE_UNAVAILABLE);
                return false;
            }

            // Send the upgrade
            EventDriver driver = eventDriverFactory.wrap(websocketPojo);
            return upgrade(sockreq,sockresp,driver);
        }
        catch (URISyntaxException e)
        {
            throw new IOException("Unable to accept websocket due to mangled URI",e);
        }
    }

    public void addListener(WebSocketServerFactory.Listener listener)
    {
        listeners.add(listener);
    }

    @Override
    public void cleanup()
    {
        try
        {
            this.stop();
        }
        catch (Exception e)
        {
            LOG.warn(e);
        }
    }

    protected void closeAllConnections()
    {
        for (WebSocketSession session : sessions)
        {
            session.close();
        }
        sessions.clear();
    }

    @Override
    public WebSocketServletFactory createFactory(WebSocketPolicy policy)
    {
        return new WebSocketServerFactory(policy);
    }

    /**
     * Default Creator logic
     */
    @Override
    public Object createWebSocket(UpgradeRequest req, UpgradeResponse resp)
    {
        if (registeredSocketClasses.size() < 1)
        {
            throw new WebSocketException("No WebSockets have been registered with the factory.  Cannot use default implementation of WebSocketCreator.");
        }

        if (registeredSocketClasses.size() > 1)
        {
            LOG.warn("You have registered more than 1 websocket object, and are using the default WebSocketCreator! Using first registered websocket.");
        }

        Class<?> firstClass = registeredSocketClasses.get(0);
        try
        {
            return firstClass.newInstance();
        }
        catch (InstantiationException | IllegalAccessException e)
        {
            throw new WebSocketException("Unable to create instance of " + firstClass,e);
        }
    }

    @Override
    protected void doStart() throws Exception
    {
        for (WebSocketServerFactory.Listener listener : listeners)
        {
            listener.onWebSocketServerFactoryStarted(this);
        }
        super.doStart();
    }

    @Override
    protected void doStop() throws Exception
    {
        closeAllConnections();
        for (WebSocketServerFactory.Listener listener : listeners)
        {
            listener.onWebSocketServerFactoryStopped(this);
        }
        super.doStop();
    }

    @Override
    public WebSocketCreator getCreator()
    {
        return this.creator;
    }

    public EventDriverFactory getEventDriverFactory()
    {
        return eventDriverFactory;
    }

    @Override
    public ExtensionFactory getExtensionFactory()
    {
        return extensionFactory;
    }

    public Collection<WebSocketServerFactory.Listener> getListeners()
    {
        return listeners;
    }

    @Override
    public WebSocketPolicy getPolicy()
    {
        return basePolicy;
    }

    public SessionFactory getSessionFactory()
    {
        return sessionFactory;
    }

    @Override
    public void init() throws Exception
    {
        start();
    }

    @Override
    public boolean isUpgradeRequest(HttpServletRequest request, HttpServletResponse response)
    {
        if (!"GET".equalsIgnoreCase(request.getMethod()))
        {
            // not a "GET" request (not a websocket upgrade)
            return false;
        }

        String connection = request.getHeader("connection");
        if (connection == null)
        {
            // no "Connection: upgrade" header present.
            return false;
        }

        if (!"upgrade".equalsIgnoreCase(connection))
        {
            LOG.debug("Not a 'Connection: Upgrade' (was [Connection: " + connection + "])");
            return false;
        }

        String upgrade = request.getHeader("Upgrade");
        if (upgrade == null)
        {
            // no "Upgrade: websocket" header present.
            return false;
        }

        if (!"websocket".equalsIgnoreCase(upgrade))
        {
            LOG.debug("Not a 'Upgrade: WebSocket' (was [Upgrade: " + upgrade + "])");
            return false;
        }

        if (!"HTTP/1.1".equals(request.getProtocol()))
        {
            LOG.debug("Not a 'HTTP/1.1' request (was [" + request.getProtocol() + "])");
            return false;
        }

        return true;
    }

    protected String[] parseProtocols(String protocol)
    {
        if (protocol == null)
        {
            return new String[]
            { null };
        }
        protocol = protocol.trim();
        if ((protocol == null) || (protocol.length() == 0))
        {
            return new String[]
            { null };
        }
        String[] passed = protocol.split("\\s*,\\s*");
        String[] protocols = new String[passed.length + 1];
        System.arraycopy(passed,0,protocols,0,passed.length);
        return protocols;
    }

<<<<<<< HEAD
=======
    /*
     * (non-Javadoc)
     * 
     * @see org.eclipse.jetty.websocket.server.WebSocketServletFactory#register(java.lang.Class)
     */
>>>>>>> 0e4fbcb1
    @Override
    public void register(Class<?> websocketPojo)
    {
        registeredSocketClasses.add(websocketPojo);
    }

    public void removeListener(WebSocketServerFactory.Listener listener)
    {
        listeners.remove(listener);
    }

    public boolean sessionClosed(WebSocketSession session)
    {
        return isRunning() && sessions.remove(session);
    }

    public boolean sessionOpened(WebSocketSession session)
    {
        if (LOG.isDebugEnabled())
        {
            LOG.debug("Session Opened: {}",session);
        }
        if (!isRunning())
        {
            LOG.warn("Factory is not running");
            return false;
        }
        boolean ret = sessions.offer(session);
        session.open();
        return ret;
    }

    @Override
    public void setCreator(WebSocketCreator creator)
    {
        this.creator = creator;
    }

    public void setSessionFactory(SessionFactory sessionFactory)
    {
        this.sessionFactory = sessionFactory;
    }

    /**
     * Upgrade the request/response to a WebSocket Connection.
     * <p>
     * This method will not normally return, but will instead throw a UpgradeConnectionException, to exit HTTP handling and initiate WebSocket handling of the
     * connection.
     * 
     * @param request
     *            The request to upgrade
     * @param response
     *            The response to upgrade
     * @param driver
     *            The websocket handler implementation to use
     * @throws IOException
     */
    public boolean upgrade(ServletUpgradeRequest request, ServletUpgradeResponse response, EventDriver driver) throws IOException
    {
        if (!"websocket".equalsIgnoreCase(request.getHeader("Upgrade")))
        {
            throw new IllegalStateException("Not a 'WebSocket: Upgrade' request");
        }
        if (!"HTTP/1.1".equals(request.getHttpVersion()))
        {
            throw new IllegalStateException("Not a 'HTTP/1.1' request");
        }

        int version = request.getHeaderInt("Sec-WebSocket-Version");
        if (version < 0)
        {
            // Old pre-RFC version specifications (header not present in RFC-6455)
            version = request.getHeaderInt("Sec-WebSocket-Draft");
        }

        WebSocketHandshake handshaker = handshakes.get(version);
        if (handshaker == null)
        {
            LOG.warn("Unsupported Websocket version: " + version);
            // Per RFC 6455 - 4.4 - Supporting Multiple Versions of WebSocket Protocol
            // Using the examples as outlined
            response.setHeader("Sec-WebSocket-Version",supportedVersions);
            response.sendError(HttpStatus.BAD_REQUEST_400,"Unsupported websocket version specification");
            return false;
        }

        // Initialize / Negotiate Extensions
        ExtensionStack extensionStack = new ExtensionStack(getExtensionFactory());
        extensionStack.negotiate(request.getExtensions());

        // Create connection
        UpgradeContext context = getActiveUpgradeContext();
        LogicalConnection connection = context.getConnection();

        if (connection == null)
        {
            HttpConnection http = HttpConnection.getCurrentConnection();
            EndPoint endp = http.getEndPoint();
            Executor executor = http.getConnector().getExecutor();
            ByteBufferPool bufferPool = http.getConnector().getByteBufferPool();
            WebSocketServerConnection wsConnection = new WebSocketServerConnection(endp,executor,scheduler,driver.getPolicy(),bufferPool,this);
            connection = wsConnection;

            extensionStack.configure(wsConnection.getParser());
            extensionStack.configure(wsConnection.getGenerator());

            LOG.debug("HttpConnection: {}",http);
            LOG.debug("AsyncWebSocketConnection: {}",connection);
        }

        // Setup Session
        WebSocketSession session = sessionFactory.createSession(request.getRequestURI(),driver,connection);
        session.setPolicy(getPolicy().clonePolicy());
        session.setUpgradeRequest(request);
        response.setExtensions(extensionStack.getNegotiatedExtensions());
        session.setUpgradeResponse(response);
        connection.setSession(session);

        // Setup Incoming Routing
        connection.setNextIncomingFrames(extensionStack);
        extensionStack.setNextIncoming(session);

        // Setup Outgoing Routing
        session.setOutgoingHandler(extensionStack);
        extensionStack.setNextOutgoing(connection);

        // Start Components
        try
        {
            session.start();
        }
        catch (Exception e)
        {
            throw new IOException("Unable to start Session",e);
        }
        try
        {
            extensionStack.start();
        }
        catch (Exception e)
        {
            throw new IOException("Unable to start Extension Stack",e);
        }

        // Tell jetty about the new connection
        request.setServletAttribute(HttpConnection.UPGRADE_CONNECTION_ATTRIBUTE,connection);

        // Process (version specific) handshake response
        LOG.debug("Handshake Response: {}",handshaker);
        handshaker.doHandshakeResponse(request,response);

        LOG.debug("Websocket upgrade {} {} {} {}",request.getRequestURI(),version,response.getAcceptedSubProtocol(),connection);
        return true;
    }
}<|MERGE_RESOLUTION|>--- conflicted
+++ resolved
@@ -150,31 +150,16 @@
     @Override
     public boolean acceptWebSocket(HttpServletRequest request, HttpServletResponse response) throws IOException
     {
-<<<<<<< HEAD
         return acceptWebSocket(getCreator(),request,response);
     }
 
     @Override
     public boolean acceptWebSocket(WebSocketCreator creator, HttpServletRequest request, HttpServletResponse response) throws IOException
     {
-        ServletWebSocketRequest sockreq = new ServletWebSocketRequest(request);
-        ServletWebSocketResponse sockresp = new ServletWebSocketResponse(response);
-
-        UpgradeContext context = getActiveUpgradeContext();
-        if (context == null)
-        {
-            context = new UpgradeContext();
-            setActiveUpgradeContext(context);
-        }
-        context.setRequest(sockreq);
-        context.setResponse(sockresp);
-=======
         try
         {
             ServletUpgradeRequest sockreq = new ServletUpgradeRequest(request);
             ServletUpgradeResponse sockresp = new ServletUpgradeResponse(response);
-
-            WebSocketCreator creator = getCreator();
 
             UpgradeContext context = getActiveUpgradeContext();
             if (context == null)
@@ -184,7 +169,6 @@
             }
             context.setRequest(sockreq);
             context.setResponse(sockresp);
->>>>>>> 0e4fbcb1
 
             Object websocketPojo = creator.createWebSocket(sockreq,sockresp);
 
@@ -394,14 +378,6 @@
         return protocols;
     }
 
-<<<<<<< HEAD
-=======
-    /*
-     * (non-Javadoc)
-     * 
-     * @see org.eclipse.jetty.websocket.server.WebSocketServletFactory#register(java.lang.Class)
-     */
->>>>>>> 0e4fbcb1
     @Override
     public void register(Class<?> websocketPojo)
     {
