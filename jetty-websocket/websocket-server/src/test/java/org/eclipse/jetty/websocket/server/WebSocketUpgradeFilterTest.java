--- conflicted
+++ resolved
@@ -18,6 +18,10 @@
 
 package org.eclipse.jetty.websocket.server;
 
+import static org.hamcrest.Matchers.containsString;
+import static org.hamcrest.Matchers.notNullValue;
+import static org.junit.Assert.assertThat;
+
 import java.io.File;
 import java.net.URI;
 import java.util.ArrayList;
@@ -27,6 +31,7 @@
 
 import javax.servlet.DispatcherType;
 
+import org.eclipse.jetty.http.pathmap.ServletPathSpec;
 import org.eclipse.jetty.server.Server;
 import org.eclipse.jetty.server.ServerConnector;
 import org.eclipse.jetty.servlet.FilterHolder;
@@ -43,10 +48,6 @@
 import org.junit.Test;
 import org.junit.runner.RunWith;
 import org.junit.runners.Parameterized;
-
-import static org.hamcrest.Matchers.containsString;
-import static org.hamcrest.Matchers.notNullValue;
-import static org.junit.Assert.assertThat;
 
 @RunWith(Parameterized.class)
 public class WebSocketUpgradeFilterTest
@@ -165,13 +166,8 @@
                 
                 NativeWebSocketConfiguration configuration = new NativeWebSocketConfiguration(context.getServletContext());
                 configuration.getFactory().getPolicy().setMaxTextMessageSize(10 * 1024 * 1024);
-<<<<<<< HEAD
-                configuration.addMapping(new ServletPathSpec("/info/*"), infoCreator);
+                configuration.addMapping("/info/*", infoCreator);
                 context.setAttribute(NativeWebSocketConfiguration.class.getName(), configuration);
-=======
-                configuration.addMapping("/info/*", infoCreator);
-                context.getServletContext().setAttribute(NativeWebSocketConfiguration.class.getName(), configuration);
->>>>>>> 51f68dc5
                 
                 server.start();
                 
@@ -197,7 +193,7 @@
             
                 NativeWebSocketConfiguration configuration = new NativeWebSocketConfiguration(context.getServletContext());
                 configuration.getFactory().getPolicy().setMaxTextMessageSize(10 * 1024 * 1024);
-                configuration.addMapping(new ServletPathSpec("/info/*"), infoCreator);
+                configuration.addMapping("/info/*", infoCreator);
                 context.addBean(configuration, true);
             
                 FilterHolder wsufHolder = new FilterHolder(new WebSocketUpgradeFilter(configuration));
