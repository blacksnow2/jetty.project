--- conflicted
+++ resolved
@@ -33,6 +33,7 @@
 import java.util.Properties;
 
 import org.eclipse.jetty.http.HttpScheme;
+import org.eclipse.jetty.server.Connector;
 import org.eclipse.jetty.server.NetworkConnector;
 import org.eclipse.jetty.server.Server;
 import org.eclipse.jetty.xml.XmlConfiguration;
@@ -119,7 +120,7 @@
         for (int i = 0; i < this._xmlConfigurations.size(); i++)
         {
             URL configURL = this._xmlConfigurations.get(i);
-            // System.err.println("configuring: "+configURL);
+            System.err.println("configuring: "+configURL);
             XmlConfiguration configuration = new XmlConfiguration(configURL);
             if (last != null)
             {
@@ -177,11 +178,6 @@
 
         // Find the active server port.
         this._serverPort = ((NetworkConnector)_server.getConnectors()[0]).getLocalPort();
-<<<<<<< HEAD
-        // System.err.println("Server Port="+_serverPort);
-=======
-        System.err.println("Server Port="+_serverPort);
->>>>>>> 25474ff7
         Assert.assertTrue("Server Port is between 1 and 65535. Actually <" + _serverPort + ">",(1 <= this._serverPort) && (this._serverPort <= 65535));
     }
 
