--- conflicted
+++ resolved
@@ -177,36 +177,4 @@
       <scope>test</scope>
     </dependency>
   </dependencies>
-<<<<<<< HEAD
-  <profiles>
-    <!-- to test hotrod, configure a cache called "remote-session-test" -->
-    <profile>
-      <id>remote-session-tests</id>
-      <activation>
-        <property>
-          <name>hotrod.enabled</name>
-          <value>true</value>
-        </property>
-      </activation>
-      <build>
-        <plugins>
-          <plugin>
-            <groupId>org.apache.maven.plugins</groupId>
-            <artifactId>maven-surefire-plugin</artifactId>
-            <configuration>
-              <systemPropertyVariables>
-                <infinispan.docker.image.version>${infinispan.docker.image.version}</infinispan.docker.image.version>
-                <infinispan.docker.image.name>${infinispan.docker.image.name}</infinispan.docker.image.name>
-              </systemPropertyVariables>
-              <includes>
-                <include>**/*.java</include>
-              </includes>
-            </configuration>
-          </plugin>
-        </plugins>
-      </build>
-    </profile>
-  </profiles>
-=======
->>>>>>> 429bec57
 </project>