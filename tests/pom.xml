<?xml version="1.0" encoding="UTF-8"?>
<project xmlns="http://maven.apache.org/POM/4.0.0" xmlns:xsi="http://www.w3.org/2001/XMLSchema-instance" xsi:schemaLocation="http://maven.apache.org/POM/4.0.0 http://maven.apache.org/maven-v4_0_0.xsd">
  <modelVersion>4.0.0</modelVersion>
  <parent>
    <groupId>org.eclipse.jetty</groupId>
    <artifactId>jetty-project</artifactId>
    <version>12.0.0-SNAPSHOT</version>
  </parent>
  <groupId>org.eclipse.jetty.tests</groupId>
  <artifactId>tests</artifactId>
  <name>Jetty Tests :: Parent</name>
  <packaging>pom</packaging>
  <properties>
    <spotbugs.skip>true</spotbugs.skip>
    <maven.javadoc.skip>true</maven.javadoc.skip>
    <maven.deploy.skip>true</maven.deploy.skip>
    <maven.source.skip>true</maven.source.skip>
  </properties>
  <modules>
    <module>jetty-jmh</module>
<<<<<<< HEAD
=======
    <module>jetty-http-tools</module>
    <module>jetty-home-tester</module>
    <module>test-webapps</module>
    <module>test-sessions</module>
    <module>test-loginservice</module>
    <module>test-integration</module>
    <module>test-quickstart</module>
    <module>test-jmx</module>
    <module>test-http-client-transport</module>
>>>>>>> cba414f2
    <module>test-distribution</module>
    <module>test-integration</module>
    <!-- TODO -->
    <!-- module>test-jpms</module -->
  </modules>
</project><|MERGE_RESOLUTION|>--- conflicted
+++ resolved
@@ -17,19 +17,8 @@
     <maven.source.skip>true</maven.source.skip>
   </properties>
   <modules>
+    <module>jetty-home-tester</module>
     <module>jetty-jmh</module>
-<<<<<<< HEAD
-=======
-    <module>jetty-http-tools</module>
-    <module>jetty-home-tester</module>
-    <module>test-webapps</module>
-    <module>test-sessions</module>
-    <module>test-loginservice</module>
-    <module>test-integration</module>
-    <module>test-quickstart</module>
-    <module>test-jmx</module>
-    <module>test-http-client-transport</module>
->>>>>>> cba414f2
     <module>test-distribution</module>
     <module>test-integration</module>
     <!-- TODO -->
