<project xmlns="http://maven.apache.org/POM/4.0.0" xmlns:xsi="http://www.w3.org/2001/XMLSchema-instance" xsi:schemaLocation="http://maven.apache.org/POM/4.0.0 http://maven.apache.org/maven-v4_0_0.xsd">
  <parent>
    <groupId>org.eclipse.jetty</groupId>
    <artifactId>jetty-project</artifactId>
    <version>10.0.1-SNAPSHOT</version>
  </parent>

  <modelVersion>4.0.0</modelVersion>
  <artifactId>jetty-client</artifactId>
  <name>Jetty :: Asynchronous HTTP Client</name>
  <properties>
    <bundle-symbolic-name>${project.groupId}.client</bundle-symbolic-name>
    <jetty.test.policy.loc>target/test-policy</jetty.test.policy.loc>
    <spotbugs.onlyAnalyze>org.eclipse.client.*</spotbugs.onlyAnalyze>
  </properties>

  <build>
    <plugins>
      <plugin>
<<<<<<< HEAD
        <artifactId>maven-surefire-plugin</artifactId>
        <configuration>
          <argLine>
            @{argLine} ${jetty.surefire.argLine}
            --add-modules java.security.jgss
            --add-modules org.eclipse.jetty.jmx
          </argLine>
        </configuration>
      </plugin>
      <plugin>
        <groupId>org.codehaus.mojo</groupId>
        <artifactId>findbugs-maven-plugin</artifactId>
        <configuration>
          <onlyAnalyze>org.eclipse.jetty.client.*</onlyAnalyze>
        </configuration>
      </plugin>
      <plugin>
=======
>>>>>>> 639cad63
        <groupId>org.apache.maven.plugins</groupId>
        <artifactId>maven-dependency-plugin</artifactId>
        <executions>
          <execution>
            <id>unpack</id>
            <phase>generate-test-resources</phase>
            <goals>
              <goal>unpack</goal>
            </goals>
            <configuration>
              <artifactItems>
                <artifactItem>
                  <groupId>org.eclipse.jetty.toolchain</groupId>
                  <artifactId>jetty-test-policy</artifactId>
                  <version>${jetty-test-policy.version}</version>
                  <type>jar</type>
                  <overWrite>true</overWrite>
                  <includes>**/*.keystore,**/*.pem</includes>
                  <outputDirectory>${jetty.test.policy.loc}</outputDirectory>
                </artifactItem>
              </artifactItems>
            </configuration>
          </execution>
        </executions>
      </plugin>
      <plugin>
        <groupId>org.apache.maven.plugins</groupId>
        <artifactId>maven-shade-plugin</artifactId>
        <executions>
          <execution>
            <phase>package</phase>
            <goals>
              <goal>shade</goal>
            </goals>
            <configuration>
              <shadedArtifactAttached>true</shadedArtifactAttached>
              <shadedClassifierName>hybrid</shadedClassifierName>
              <artifactSet>
                <includes>
                  <include>org.eclipse.jetty:jetty-http</include>
                  <include>org.eclipse.jetty:jetty-io</include>
                  <include>org.eclipse.jetty:jetty-util</include>
                </includes>
              </artifactSet>
              <relocations>
                <relocation>
                  <pattern>org.eclipse.jetty.http</pattern>
                  <shadedPattern>org.eclipse.jetty.client.shaded.http</shadedPattern>
                </relocation>
                <relocation>
                  <pattern>org.eclipse.jetty.io</pattern>
                  <shadedPattern>org.eclipse.jetty.client.shaded.io</shadedPattern>
                </relocation>
                <relocation>
                  <pattern>org.eclipse.jetty.util</pattern>
                  <shadedPattern>org.eclipse.jetty.client.shaded.util</shadedPattern>
                </relocation>
              </relocations>
            </configuration>
          </execution>
        </executions>
      </plugin>
    </plugins>
  </build>

  <dependencies>
    <dependency>
      <groupId>org.eclipse.jetty</groupId>
      <artifactId>jetty-http</artifactId>
      <version>${project.version}</version>
    </dependency>
    <dependency>
      <groupId>org.eclipse.jetty</groupId>
      <artifactId>jetty-io</artifactId>
      <version>${project.version}</version>
    </dependency>
    <dependency>
      <groupId>org.eclipse.jetty</groupId>
      <artifactId>jetty-alpn-client</artifactId>
      <version>${project.version}</version>
    </dependency>
    <dependency>
      <groupId>org.eclipse.jetty</groupId>
      <artifactId>jetty-jmx</artifactId>
      <version>${project.version}</version>
      <optional>true</optional>
    </dependency>

    <dependency>
      <groupId>org.eclipse.jetty.toolchain</groupId>
      <artifactId>jetty-servlet-api</artifactId>
      <scope>test</scope>
    </dependency>
    <dependency>
      <groupId>org.eclipse.jetty</groupId>
      <artifactId>jetty-server</artifactId>
      <version>${project.version}</version>
      <scope>test</scope>
    </dependency>
    <dependency>
      <groupId>org.eclipse.jetty</groupId>
      <artifactId>jetty-security</artifactId>
      <version>${project.version}</version>
      <scope>test</scope>
    </dependency>
    <dependency>
      <groupId>org.apache.kerby</groupId>
      <artifactId>kerb-simplekdc</artifactId>
      <version>2.0.1</version>
      <scope>test</scope>
    </dependency>
    <!-- transitive dependency defined as a range and we don't want that -->
    <dependency>
      <groupId>net.minidev</groupId>
      <artifactId>json-smart</artifactId>
      <version>2.3</version>
      <scope>test</scope>
    </dependency>
    <dependency>
      <groupId>org.slf4j</groupId>
      <artifactId>slf4j-api</artifactId>
    </dependency>
    <dependency>
      <groupId>org.eclipse.jetty</groupId>
      <artifactId>jetty-slf4j-impl</artifactId>
      <scope>test</scope>
    </dependency>
    <dependency>
      <groupId>org.eclipse.jetty.toolchain</groupId>
      <artifactId>jetty-test-helper</artifactId>
      <scope>test</scope>
    </dependency>
  </dependencies>
</project><|MERGE_RESOLUTION|>--- conflicted
+++ resolved
@@ -17,7 +17,6 @@
   <build>
     <plugins>
       <plugin>
-<<<<<<< HEAD
         <artifactId>maven-surefire-plugin</artifactId>
         <configuration>
           <argLine>
@@ -28,15 +27,6 @@
         </configuration>
       </plugin>
       <plugin>
-        <groupId>org.codehaus.mojo</groupId>
-        <artifactId>findbugs-maven-plugin</artifactId>
-        <configuration>
-          <onlyAnalyze>org.eclipse.jetty.client.*</onlyAnalyze>
-        </configuration>
-      </plugin>
-      <plugin>
-=======
->>>>>>> 639cad63
         <groupId>org.apache.maven.plugins</groupId>
         <artifactId>maven-dependency-plugin</artifactId>
         <executions>
