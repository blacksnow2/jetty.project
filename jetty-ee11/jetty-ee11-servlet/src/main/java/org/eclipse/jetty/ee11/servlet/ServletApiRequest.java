--- conflicted
+++ resolved
@@ -739,11 +739,7 @@
     }
 
     @Override
-<<<<<<< HEAD
-    @Deprecated(forRemoval = true, since = "12.1.0")
-=======
     @Deprecated(since = "12.1.0")
->>>>>>> 09f3adc6
     public PushBuilder newPushBuilder()
     {
         if (!getRequest().getConnectionMetaData().isPushSupported())
