<project xmlns="http://maven.apache.org/POM/4.0.0" xmlns:xsi="http://www.w3.org/2001/XMLSchema-instance" xsi:schemaLocation="http://maven.apache.org/POM/4.0.0 http://maven.apache.org/maven-v4_0_0.xsd">
  <parent>
    <groupId>org.eclipse.jetty</groupId>
    <artifactId>jetty-project</artifactId>
    <version>10.0.1-SNAPSHOT</version>
  </parent>

  <modelVersion>4.0.0</modelVersion>
  <artifactId>jetty-deploy</artifactId>
  <name>Jetty :: Deployers</name>
  <description>Jetty deployers</description>

  <properties>
    <bundle-symbolic-name>${project.groupId}.deploy</bundle-symbolic-name>
    <spotbugs.onlyAnalyze>org.eclipse.deploy.*</spotbugs.onlyAnalyze>
  </properties>
<<<<<<< HEAD

  <build>
    <plugins>
      <plugin>
        <artifactId>maven-surefire-plugin</artifactId>
        <configuration>
          <argLine>
            @{argLine} ${jetty.surefire.argLine} --add-modules org.eclipse.jetty.jmx --add-reads org.eclipse.jetty.deploy=org.eclipse.jetty.http,jetty.servlet.api
          </argLine>
        </configuration>
      </plugin>
      <plugin>
        <groupId>org.codehaus.mojo</groupId>
        <artifactId>findbugs-maven-plugin</artifactId>
        <configuration>
          <onlyAnalyze>org.eclipse.jetty.deploy.*</onlyAnalyze>
        </configuration>
      </plugin>
    </plugins>
  </build>

=======
>>>>>>> 639cad63
  <dependencies>
    <dependency>
      <groupId>org.eclipse.jetty</groupId>
      <artifactId>jetty-webapp</artifactId>
      <version>${project.version}</version>
    </dependency>
    <dependency>
      <groupId>org.eclipse.jetty</groupId>
      <artifactId>jetty-xml</artifactId>
      <version>${project.version}</version>
    </dependency>
    <dependency>
      <groupId>org.slf4j</groupId>
      <artifactId>slf4j-api</artifactId>
    </dependency>
    <dependency>
      <groupId>org.eclipse.jetty</groupId>
      <artifactId>jetty-jmx</artifactId>
      <version>${project.version}</version>
      <optional>true</optional>
    </dependency>
    <dependency>
      <groupId>org.eclipse.jetty</groupId>
      <artifactId>jetty-slf4j-impl</artifactId>
      <scope>test</scope>
    </dependency>
    <dependency>
      <groupId>org.eclipse.jetty.toolchain</groupId>
      <artifactId>jetty-test-helper</artifactId>
      <scope>test</scope>
    </dependency>
  </dependencies>
</project><|MERGE_RESOLUTION|>--- conflicted
+++ resolved
@@ -14,7 +14,6 @@
     <bundle-symbolic-name>${project.groupId}.deploy</bundle-symbolic-name>
     <spotbugs.onlyAnalyze>org.eclipse.deploy.*</spotbugs.onlyAnalyze>
   </properties>
-<<<<<<< HEAD
 
   <build>
     <plugins>
@@ -26,18 +25,9 @@
           </argLine>
         </configuration>
       </plugin>
-      <plugin>
-        <groupId>org.codehaus.mojo</groupId>
-        <artifactId>findbugs-maven-plugin</artifactId>
-        <configuration>
-          <onlyAnalyze>org.eclipse.jetty.deploy.*</onlyAnalyze>
-        </configuration>
-      </plugin>
     </plugins>
   </build>
 
-=======
->>>>>>> 639cad63
   <dependencies>
     <dependency>
       <groupId>org.eclipse.jetty</groupId>
